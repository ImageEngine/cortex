##########################################################################
#
#  Copyright (c) 2007-2015, Image Engine Design Inc. All rights reserved.
#
#  Copyright 2010 Dr D Studios Pty Limited (ACN 127 184 954) (Dr. D Studios),
#  its affiliates and/or its licensors.
#
#  Copyright (c) 2012, John Haddon. All rights reserved.
#
#  Copyright 2012, Electric Theatre Collective Limited. All rights reserved.
#
#  Copyright 2019, Hypothetical Inc. All rights reserved.
#
#  Redistribution and use in source and binary forms, with or without
#  modification, are permitted provided that the following conditions are
#  met:
#
#     * Redistributions of source code must retain the above copyright
#       notice, this list of conditions and the following disclaimer.
#
#     * Redistributions in binary form must reproduce the above copyright
#       notice, this list of conditions and the following disclaimer in the
#       documentation and/or other materials provided with the distribution.
#
#     * Neither the name of Image Engine Design nor the names of any
#       other contributors to this software may be used to endorse or
#       promote products derived from this software without specific prior
#       written permission.
#
#  THIS SOFTWARE IS PROVIDED BY THE COPYRIGHT HOLDERS AND CONTRIBUTORS "AS
#  IS" AND ANY EXPRESS OR IMPLIED WARRANTIES, INCLUDING, BUT NOT LIMITED TO,
#  THE IMPLIED WARRANTIES OF MERCHANTABILITY AND FITNESS FOR A PARTICULAR
#  PURPOSE ARE DISCLAIMED. IN NO EVENT SHALL THE COPYRIGHT OWNER OR
#  CONTRIBUTORS BE LIABLE FOR ANY DIRECT, INDIRECT, INCIDENTAL, SPECIAL,
#  EXEMPLARY, OR CONSEQUENTIAL DAMAGES (INCLUDING, BUT NOT LIMITED TO,
#  PROCUREMENT OF SUBSTITUTE GOODS OR SERVICES; LOSS OF USE, DATA, OR
#  PROFITS; OR BUSINESS INTERRUPTION) HOWEVER CAUSED AND ON ANY THEORY OF
#  LIABILITY, WHETHER IN CONTRACT, STRICT LIABILITY, OR TORT (INCLUDING
#  NEGLIGENCE OR OTHERWISE) ARISING IN ANY WAY OUT OF THE USE OF THIS
#  SOFTWARE, EVEN IF ADVISED OF THE POSSIBILITY OF SUCH DAMAGE.
#
##########################################################################

import SCons
import shutil
import glob
import sys
import os
import re
import subprocess
import platform

EnsureSConsVersion( 3, 0, 2 )  # Substfile is a default builder as of 3.0.2
SConsignFile()

ieCoreMilestoneVersion = 10 # for announcing major milestones - may contain all of the below
<<<<<<< HEAD
ieCoreMajorVersion = 2 # backwards-incompatible changes
ieCoreMinorVersion = 0 # new backwards-compatible features
=======
ieCoreMajorVersion = 1 # backwards-incompatible changes
ieCoreMinorVersion = 8 # new backwards-compatible features
>>>>>>> 16da9782
ieCorePatchVersion = 0 # bug fixes
ieCoreVersionSuffix = "a2" # used for alpha/beta releases. Example: "a1", "b2", etc.

###########################################################################################
# Command line options
###########################################################################################

optionsFile = None

if "CORTEX_OPTIONS_FILE" in os.environ :
	optionsFile = os.environ["CORTEX_OPTIONS_FILE"]

if "OPTIONS" in ARGUMENTS :
	optionsFile = ARGUMENTS["OPTIONS"]

try :
	o = Variables( optionsFile, ARGUMENTS )
except NameError :
	# fallback for old scons versions
	o = Options( optionsFile, ARGUMENTS )

o.Add(
	"CXX",
	"The C++ compiler.",
	"g++" if Environment()["PLATFORM"] != "win32" else "cl",
)

o.Add(
	"CXXFLAGS",
	"The extra flags to pass to the C++ compiler during compilation.",
	[ "-pipe", "-Wall" ] if Environment()["PLATFORM"] != "win32" else [],
)

o.Add(
	"CXXSTD",
	"The C++ standard to build against.",
	"c++11" if Environment()["PLATFORM"] != "win32" else ""
)

o.Add(
	BoolVariable( "ASAN", "Enable ASan when compiling with clang++", False)
)

o.Add(
	BoolVariable( "WARNINGS_AS_ERRORS", "Treats compiler warnings as errors.", True )
)

o.Add(
	EnumVariable(
		"BUILD_TYPE",
		"Optimisation and debug symbol configuration",
		"RELEASE",
		allowed_values = ('RELEASE', 'DEBUG', 'RELWITHDEBINFO')
	)
)

o.Add(
	"LINKFLAGS",
	"The extra flags to pass to the linker.",
	[]
)

# TBB options

o.Add(
	"TBB_INCLUDE_PATH",
	"The path to the tbb include directory.",
	"",
)

o.Add(
	"TBB_LIB_PATH",
	"The path to the tbb library directory.",
	"",
)

o.Add(
	"TBB_LIB_SUFFIX",
	"The suffix appended to the names of the tbb libraries. You can modify this "
	"to link against libraries installed with non-default names.",
	"",
)

# Boost options

o.Add(
	"BOOST_INCLUDE_PATH",
	"The path to the boost include directory.",
	"",
)

o.Add(
	"BOOST_LIB_PATH",
	"The path to the boost library directory.",
	"",
)

o.Add(
	"BOOST_LIB_SUFFIX",
	"The suffix appended to the names of the boost libraries. You can modify this "
	"to link against the debug versions of the libraries, or to link against "
	"unversioned libraries.",
	"-${BOOST_MAJOR_VERSION}_${BOOST_MINOR_VERSION}_${BOOST_PATCH_VERSION}",
)

o.Add(
	"BOOST_PYTHON_LIB_SUFFIX",
	"The suffix appended to the names of the python boost libraries. "
	"You can modify this so that the correct python library name is used, "
	"likely related to the specific python version.",
)

# OpenEXR options

o.Add(
	"OPENEXR_INCLUDE_PATH",
	"The path to the OpenEXR include directory.",
	"",
)

o.Add(
	"OPENEXR_LIB_PATH",
	"The path to the OpenEXR lib directory.",
	"",
)

o.Add(
	"ILMBASE_INCLUDE_PATH",
	"The path to the IlmBase include directory.",
	"$OPENEXR_INCLUDE_PATH",
)

o.Add(
	"ILMBASE_LIB_PATH",
	"The path to the IlmBase lib directory.",
	"$OPENEXR_LIB_PATH",
)

o.Add(
	"OPENEXR_LIB_SUFFIX",
	"The suffix appended to the names of the OpenEXR libraries. You can modify this "
	"to link against libraries installed with non-default names",
	"",
)

# Freetype options

o.Add(
	"FREETYPE_INCLUDE_PATH",
	"The path to the FreeType include directory.",
	"",
)

o.Add(
	"FREETYPE_LIB_PATH",
	"The path to the FreeType lib directory.",
	"",
)

# OSL options

o.Add(
	"OSL_INCLUDE_PATH",
	"The path to the OpenShadingLanguage include directory.",
	"",
)

o.Add(
	"OSL_LIB_PATH",
	"The path to the OpenShadingLanguage library directory.",
	"",
)

# OIIO options

o.Add(
	"OIIO_INCLUDE_PATH",
	"The path to the OpenImageIO include directory.",
	"",
)

o.Add(
	"OIIO_LIB_PATH",
	"The path to the OpenImageIO library directory.",
	"",
)

o.Add(
	"OIIO_LIB_SUFFIX",
	"The suffix appended to the names of the OpenImageIO libraries. You can modify this "
	"to link against libraries installed with non-defalt names.",
	"",
)

# Blosc options

o.Add(
	"BLOSC_INCLUDE_PATH",
	"The path to the Blosc include directory.",
	"",
)
o.Add(
	"BLOSC_LIB_PATH",
	"The path to the Blosc library directory.",
	"",
)

o.Add(
	"BLOSC_LIB_SUFFIX",
	"The suffix appended to the names of the Blosc libraries. You can modify this "
	"to link against libraries installed with non-default names.",
	"",
)

# General path options

o.Add(
	"CPPPATH",
	"A colon separated list of paths to search for headers on.",
	"",
)

o.Add(
	"LIBPATH",
	"A colon separated list of paths to search for libraries on.",
	"",
)

o.Add(
	"PYTHONPATH",
	"A colon separated list of paths to search for python modules on.",
	"",
)

# Python options

o.Add(
	"PYTHON_CONFIG",
	"The path to the python-config program for the Python installation you wish to "
	"build against. This is used to automatically obtain the appropriate compilation and linking "
	"flags, unless you override them with the other PYTHON_ flags. "
	"The default is to look for python-config on the path.",
	"python-config",""
)

o.Add(
	"PYTHON",
	"The path to the python executable. If unspecified this will be discovered automatically using PYTHON_CONFIG.",
	""
)

o.Add(
	"PYTHON_INCLUDE_PATH",
	"The path to the python headers. If unspecified this will be discovered automatically using PYTHON_CONFIG.",
	"",
)

o.Add(
	"PYTHON_LINK_FLAGS",
	"Flags to use when linking python modules. If unspecified this will be discovered automatically using PYTHON_CONFIG.",
	""
)

o.Add(
	"PYTHON_LIB_PATH",
	"The path to the Python library directory. If unspecified this will be discovered automatically using PYTHON_CONFIG.",
	"",
)

# Renderman options

o.Add(
	"RMAN_ROOT",
	"The directory in which your RenderMan renderer is installed.",
	"",
)

# Nuke options

o.Add(
	"NUKE_ROOT",
	"The directory in which Nuke is installed.",
	""
)

o.Add(
	"NUKE_LICENSE_FILE",
	"The path to the FlexLM license file to use for Nuke. This is necessary to run the tests.",
	"",
)

# OpenGL options

try :
	o.Add(
		BoolVariable( "WITH_GL", "Set this to build the IECoreGL library.", False ),
	)
except NameError :
	# fallback for old scons versions
	o.Add(
		BoolOption( "WITH_GL", "Set this to build the IECoreGL library.", False ),
	)

o.Add(
	"GLEW_INCLUDE_PATH",
	"The path to the directory with glew.h in it.",
	"",
)

o.Add(
	"GLEW_LIB_PATH",
	"The path to the directory with libGLEW in it.",
	"",
)

o.Add(
	"GLEW_LIB_SUFFIX",
	"The suffix appended to the names of the GLEW library. You can modify this "
	"to link against libraries installed with non-defalt names.",
	"",
)

# Maya options

o.Add(
	"MAYA_ROOT",
	"The path to the root of the maya installation.",
	"",
)

o.Add(
	"MAYA_LICENSE_FILE",
	"The path to FlexLM license file to use for Maya.",
	"",
)

o.Add(
	"MAYA_ADLM_ENV_FILE",
	"The path to ADLM env xml file to use as of Maya 2010.",
	"",
)

try :
	o.Add(
		BoolVariable(
			"WITH_MAYA_PLUGIN_LOADER",
			"Set this to install the Maya plugin with a stub loader.",
			 False
		),
	)
except NameError :
	# fallback for old scons versions
	o.Add(
		BoolOption(
			"WITH_MAYA_PLUGIN_LOADER",
			"Set this to install the Maya plugin with a stub loader.",
			 False
		),
	)

# Houdini options

o.Add(
	"HOUDINI_ROOT",
	"The path to the Houdini install.",
	os.environ.get( "HFS", "" ),
)

o.Add(
	"HOUDINI_INCLUDE_PATH",
	"The path to the Houdini include directory.",
	"$HOUDINI_ROOT/toolkit/include",
)

o.Add(
	"HOUDINI_LIB_PATH",
	"The path to the houdini lib directory.",
	"$HOUDINI_ROOT/dsolib",
)

o.Add(
	"HOUDINI_BIN_PATH",
	"The path to the houdini lib directory.",
	"$HOUDINI_ROOT/bin",
)

o.Add(
	"HOUDINI_CXX_FLAGS",
	"C++ Flags to pass to the Houdini compilation.",
	"",
)

o.Add(
	"HOUDINI_LINK_FLAGS",
	"Flags to pass to the Houdini linker.",
	"",
)

# Arnold options

o.Add(
	"ARNOLD_ROOT",
	"The directory in which Arnold is installed.",
	"",
)

o.Add(
	"USD_INCLUDE_PATH",
	"The path to the USD include directory.",
	"",
)

o.Add(
	"USD_LIB_PATH",
	"The path to the USD lib directory.",
	"",
)

o.Add(
	"USD_LIB_PREFIX",
	"The prefix to prepend to the names of the USD libraries. You can modify this "
	"to link against libraries installed with non-default names. "
	"Should match the USD build option PXR_LIB_PREFIX",
	""
)

o.Add(
	BoolVariable(
		"WITH_USD_MONOLITHIC",
		"Determines if we link to the individual usd libs or a monolithic lib"
		"Should match the USD linker option PXR_BUILD_MONOLITHIC",
		 False
	)
)

# Alembic options

o.Add(
	"ALEMBIC_INCLUDE_PATH",
	"The path to the Alembic include directory.",
	"",
)

o.Add(
	"ALEMBIC_LIB_PATH",
	"The path to the Alembic lib directory.",
	"",
)

o.Add(
	"ALEMBIC_LIB_SUFFIX",
	"The suffix appended to the names of the Alembic libraries. You can modify this "
	"to link against libraries installed with non-default names",
	"",
)

o.Add(
	"HDF5_INCLUDE_PATH",
	"The path to the hdf5 include directory.",
	"",
)

o.Add(
	"HDF5_LIB_PATH",
	"The path to the hdf5 lib directory.",
	"",
)

o.Add(
	"HDF5_LIB_SUFFIX",
	"The suffix appended to the names of the HDF5 libraries. You can modify this "
	"to link against libraries installed with non-default names",
	"",
)

#
o.Add(
	"VDB_INCLUDE_PATH",
	"The path to the OpenVDB include directory.",
	"",
)

o.Add(
	"VDB_LIB_PATH",
	"The path to the OpenVDB lib directory.",
	"",
)

o.Add(
	"VDB_LIB_SUFFIX",
	"The suffix appended to the names of the OpenVDB libraries. You can modify this "
	"to link against libraries installed with non-default names",
	"",
)

o.Add(
	"VDB_PYTHON_PATH",
	"The path to the OpenVDB lib directory for the python bindings.",
	"",
)

# appleseed options

o.Add(
	"APPLESEED_INCLUDE_PATH",
	"The path to the appleseed include directory.",
	"",
)

o.Add(
	"APPLESEED_LIB_PATH",
	"The path to the appleseed lib directory.",
	"",
)

# Build options

o.Add(
	"BUILD_CACHEDIR",
	"Specify a directory for SCons to cache build results in. This allows the sharing of build results"
	"among multiple developers and can significantly reduce build times, particularly when switching"
	"between multiple compilers and build options.",
	""
)

# Environment options

o.Add(
	"ENV_VARS_TO_IMPORT",
	"By default SCons ignores the environment it is run in, to avoid it contaminating the "
	"build process. This can be problematic if some of the environment is critical for "
	"running the applications used during the build. This space separated list of environment "
	"variables is imported to help overcome these problems.",
	"",
)

# Installation options

o.Add(
	"INSTALL_PREFIX",
	"The prefix under which to install things.",
	"",
)

o.Add(
	BoolVariable( "INSTALL_PKG_CONFIG_FILE",
				"Install a pkg-config configuration in $INSTALL_PREFIX/lib/pkgconfig.",
				True ),
)

o.Add(
	"INSTALL_HEADER_DIR",
	"The directory in which to install headers.",
	"$INSTALL_PREFIX/include",
)

o.Add(
	"INSTALL_USD_RESOURCE_DIR",
	"The directory in which to install USD resource files.",
	"$INSTALL_PREFIX/resources",
)

o.Add(
	"INSTALL_LIB_NAME",
	"The name under which to install the libraries.",
	"$INSTALL_PREFIX/lib/$IECORE_NAME",
)

o.Add(
	"INSTALL_PYTHONLIB_NAME",
	"The name under which to install the python library. This can "
	"be used to build and install the library for multiple python versions.",
	"$INSTALL_PREFIX/lib/$IECORE_NAME",
)

o.Add(
	"INSTALL_MAYALIB_NAME",
	"The name under which to install the maya libraries. This "
	"can be used to build and install the library for multiple "
	"Maya versions.",
	"$INSTALL_PREFIX/lib/$IECORE_NAME",
)

o.Add(
	"INSTALL_NUKELIB_NAME",
	"The name under which to install the nuke libraries. This "
	"can be used to build and install the library for multiple "
	"Nuke versions.",
	"$INSTALL_PREFIX/lib/$IECORE_NAME",
)

o.Add(
	"INSTALL_HOUDINILIB_NAME",
	"The name under which to install the houdini libraries. This "
	"can be used to build and install the library for multiple "
	"Houdini versions.",
	"$INSTALL_PREFIX/lib/$IECORE_NAME",
)

o.Add(
	"INSTALL_ARNOLDLIB_NAME",
	"The name under which to install the Arnold libraries. This "
	"can be used to build and install the library for multiple "
	"Arnold versions.",
	"$INSTALL_PREFIX/lib/$IECORE_NAME",
)

o.Add(
	"INSTALL_ALEMBICLIB_NAME",
	"The name under which to install the Alembic libraries. This "
	"can be used to build and install the library for multiple "
	"Alembic versions.",
	"$INSTALL_PREFIX/lib/$IECORE_NAME",
)

o.Add(
	"INSTALL_APPLESEEDLIB_NAME",
	"The name under which to install the appleseed libraries. This "
	"can be used to build and install the library for multiple "
	"appleseed versions.",
	"$INSTALL_PREFIX/lib/$IECORE_NAME",
)

o.Add(
	"INSTALL_PYTHON_DIR",
	"The directory in which to install python modules.",
	"$INSTALL_PREFIX/lib/python$PYTHON_VERSION/site-packages",
)

o.Add(
	"INSTALL_ARNOLDPYTHON_DIR",
	"The directory in which to install the Arnold python module.",
	"$INSTALL_PYTHON_DIR",
)

o.Add(
	"INSTALL_NUKEPYTHON_DIR",
	"The directory in which to install the nuke python module.",
	"$INSTALL_PREFIX/lib/python$PYTHON_VERSION/site-packages",
)

o.Add(
	"INSTALL_GLSL_HEADER_DIR",
	"The directory in which to install GLSL headers.",
	"$INSTALL_PREFIX/glsl",
)

o.Add(
	"INSTALL_GLSL_SHADER_DIR",
	"The directory in which to install GLSL shaders.",
	"$INSTALL_PREFIX/glsl",
)

o.Add(
	"INSTALL_RMANDISPLAY_NAME",
	"The name under which to install the renderman displays.",
	"$INSTALL_PREFIX/rmanDisplays/$IECORE_NAME",
)

o.Add(
	"INSTALL_MEL_DIR",
	"The directory in which to install mel scripts.",
	"$INSTALL_PREFIX/maya/mel/$IECORE_NAME",
)

o.Add(
	"INSTALL_HOUDINIICON_DIR",
	"The directory under which to install houdini icons.",
	"$INSTALL_PREFIX/houdini/icons",
)

o.Add(
	"INSTALL_HOUDINITOOLBAR_DIR",
	"The directory under which to install houdini shelf files.",
	"$INSTALL_PREFIX/houdini/toolbar",
)

o.Add(
	"INSTALL_HOUDINIMENU_DIR",
	"The directory under which to install houdini menu files.",
	"$INSTALL_PREFIX/houdini",
)

o.Add(
	"INSTALL_MAYAICON_DIR",
	"The directory under which to install maya icons.",
	"$INSTALL_PREFIX/maya/icons",
)

o.Add(
	"INSTALL_NUKEICON_DIR",
	"The directory under which to install nuke icons.",
	"$INSTALL_PREFIX/nuke/icons",
)

o.Add(
	"INSTALL_MAYAPLUGIN_NAME",
	"The name under which to install maya plugins.",
	"$INSTALL_PREFIX/maya/plugins/$IECORE_NAME",
)

o.Add(
	"INSTALL_HOUDINIPLUGIN_NAME",
	"The name under which to install houdini plugins.",
	"$INSTALL_PREFIX/houdini/dso/$IECORE_NAME",
)

o.Add(
	"INSTALL_NUKEPLUGIN_NAME",
	"The name under which to install nuke plugins.",
	"$INSTALL_PREFIX/nuke/plugins/$IECORE_NAME",
)

o.Add(
	"INSTALL_ARNOLDOUTPUTDRIVER_NAME",
	"The name under which to install the arnold procedurals.",
	"$INSTALL_PREFIX/arnoldOutputDrivers/$IECORE_NAME",
)

o.Add(
	"INSTALL_APPLESEEDOUTPUTDRIVER_NAME",
	"The name under which to install the appleseed output driver.",
	"$INSTALL_PREFIX/appleseedDisplays/$IECORE_NAME",
)

o.Add(
	"INSTALL_DOC_DIR",
	"The directory in which to install the documentation.",
	"$INSTALL_PREFIX/share/cortex",
)

o.Add(
	"INSTALL_IECORE_OP_PATH",
	"The directory in which to install the IECore op stubs.",
	"$INSTALL_PREFIX/ops/$IECORE_NAME-1.py",
)

o.Add(
	"INSTALL_IECORE_OPS",
	"The IECore C++ ops to install via python stubs.",
	[
		( "IECore.SequenceLsOp", os.path.join( "common", "fileSystem", "seqLs" ) ),
		( "IECore.SequenceCpOp", os.path.join( "common", "fileSystem", "seqCp" ) ),
		( "IECore.SequenceMvOp", os.path.join( "common", "fileSystem", "seqMv" ) ),
		( "IECore.SequenceRmOp", os.path.join( "common", "fileSystem", "Rm" ) ),
		( "IECore.SequenceRenumberOp", os.path.join( "common", "fileSystem", "seqRenumber" ) ),
		( "IECore.SequenceConvertOp", os.path.join( "common", "fileSystem", "seqConvert" ) ),
		( "IECore.SequenceCatOp", os.path.join( "common", "fileSystem", "seqCat" ) ),
		( "IECoreScene.RemovePrimitiveVariables", os.path.join( "common", "primitive", "removeVariables" ) ),
		( "IECoreScene.RenamePrimitiveVariables", os.path.join ("common", "primitive", "renameVariables" ) ),
		( "IECore.ClassLsOp", os.path.join( "common", "classes", "classLs" ) ),
		( "IECore.LsHeaderOp", os.path.join( "common", "fileSystem", "lsHeader" ) ),
		( "IECore.SearchReplaceOp", os.path.join( "common", "fileSystem", "searchReplace" ) ),
		( "IECoreScene.TriangulateOp", os.path.join( "common", "primitive", "mesh", "triangulate" ) ),
		( "IECoreScene.MeshNormalsOp", os.path.join( "common", "primitive", "mesh", "addNormals" ) ),
		( "IECoreScene.MeshMergeOp", os.path.join( "common", "primitive", "mesh", "merge"  ) ),
		( "IECoreScene.MeshVertexReorderOp", os.path.join( "common", "primitive", "mesh", "vertexReorder" ) ),
		( "IECoreScene.MeshPrimitiveShrinkWrapOp", os.path.join( "common", "primitive", "mesh", "shrinkWrap" ) ),
		( "IECoreScene.AddSmoothSkinningInfluencesOp", os.path.join( "rigging", "smoothSkinning", "addInfluences" ) ),
		( "IECoreScene.RemoveSmoothSkinningInfluencesOp", os.path.join( "rigging", "smoothSkinning", "removeInfluences" ) ),
		( "IECoreScene.CompressSmoothSkinningDataOp", os.path.join( "rigging", "smoothSkinning", "compress" ) ),
		( "IECoreScene.DecompressSmoothSkinningDataOp", os.path.join( "rigging", "smoothSkinning", "decompress" ) ),
		( "IECoreScene.NormalizeSmoothSkinningWeightsOp", os.path.join( "rigging", "smoothSkinning", "normalizeWeights" ) ),
		( "IECoreScene.ReorderSmoothSkinningInfluencesOp", os.path.join( "rigging", "smoothSkinning", "reorderInfluences" ) ),
		( "IECoreScene.SmoothSmoothSkinningWeightsOp", os.path.join( "rigging", "smoothSkinning", "smoothWeights" ) ),
		( "IECoreScene.ContrastSmoothSkinningWeightsOp", os.path.join( "rigging", "smoothSkinning", "contrastWeights" ) ),
		( "IECoreScene.LimitSmoothSkinningInfluencesOp", os.path.join( "rigging", "smoothSkinning", "limitInfluences" ) ),
		( "IECoreScene.TransferSmoothSkinningWeightsOp", os.path.join( "rigging", "smoothSkinning", "transferWeights" ) ),
	]
)

o.Add(
	"INSTALL_CORE_POST_COMMAND",
	"A command which is run following a successful installation of "
	"the core library. This could be used to customise installation "
	"further for a particular site.",
	""
)

o.Add(
	"INSTALL_COREIMAGE_POST_COMMAND",
	"A command which is run following a successful installation of "
	"the CoreImage library. This could be used to customise installation "
	"further for a particular site.",
	""
)

o.Add(
	"INSTALL_CORESCENE_POST_COMMAND",
	"A command which is run following a successful installation of "
	"the CoreScene library. This could be used to customise installation "
	"further for a particular site.",
	""
)

o.Add(
	"INSTALL_CORERI_POST_COMMAND",
	"A command which is run following a successful installation of "
	"the CoreRI library. This could be used to customise installation "
	"further for a particular site.",
	""
)

o.Add(
	"INSTALL_COREGL_POST_COMMAND",
	"A command which is run following a successful installation of "
	"the CoreGL library. This could be used to customise installation "
	"further for a particular site.",
	""
)

o.Add(
	"INSTALL_COREMAYA_POST_COMMAND",
	"A command which is run following a successful installation of "
	"the CoreMaya library. This could be used to customise installation "
	"further for a particular site.",
	""
)

o.Add(
	"INSTALL_CORENUKE_POST_COMMAND",
	"A command which is run following a successful installation of "
	"the CoreNuke library. This could be used to customise installation "
	"further for a particular site.",
	""
)

o.Add(
	"INSTALL_COREHOUDINI_POST_COMMAND",
	"A command which is run following a successful installation of "
	"the CoreHoudini library. This could be used to customise installation "
	"further for a particular site.",
	""
)

# Test options

o.Add(
	"TEST_CORE_SCRIPT",
	"The python script to run for the core tests. The default will run all the tests, "
	"but it can be useful to override this to run just the test for the functionality "
	"you're working on.",
	"test/IECore/All.py"
)

o.Add(
	"TEST_IMAGE_SCRIPT",
	"The python script to run for the image tests. The default will run all the tests, "
	"but it can be useful to override this to run just the test for the functionality "
	"you're working on.",
	"test/IECoreImage/All.py"
)

o.Add(
	"TEST_SCENE_SCRIPT",
	"The python script to run for the scene tests. The default will run all the tests, "
	"but it can be useful to override this to run just the test for the functionality "
	"you're working on.",
	"test/IECoreScene/All.py"
)

o.Add(
	"TEST_GL_SCRIPT",
	"The python script to run for the OpenGL tests. The default will run all the tests, "
	"but it can be useful to override this to run just the test for the functionality "
	"you're working on.",
	"test/IECoreGL/All.py"
)

o.Add(
	"TEST_MAYA_SCRIPT",
	"The python script to run for the maya tests. The default will run all the tests, "
	"but it can be useful to override this to run just the test for the functionality "
	"you're working on.",
	"test/IECoreMaya/All.py"
)

o.Add(
	"TEST_HOUDINI_SCRIPT",
	"The python script to run for the houdini tests. The default will run all the tests, "
	"but it can be useful to override this to run just the test for the functionality "
	"you're working on.",
	"test/IECoreHoudini/All.py"
)

o.Add(
	"TEST_NUKE_SCRIPT",
	"The python script to run for the nuke tests. The default will run all the tests, "
	"but it can be useful to override this to run just the test for the functionality "
	"you're working on.",
	"test/IECoreNuke/All.py"
)

o.Add(
	"TEST_ARNOLD_SCRIPT",
	"The python script to run for the arnold tests. The default will run all the tests, "
	"but it can be useful to override this to run just the test for the functionality "
	"you're working on.",
	"contrib/IECoreArnold/test/IECoreArnold/All.py"
)

o.Add(
	"TEST_ALEMBIC_SCRIPT",
	"The python script to run for the alembic tests. The default will run all the tests, "
	"but it can be useful to override this to run just the test for the functionality "
	"you're working on.",
	"contrib/IECoreAlembic/test/IECoreAlembic/All.py"
)

o.Add(
	"TEST_VDB_SCRIPT",
	"The python script to run for the VDB tests. The default will run all the tests, "
	"but it can be useful to override this to run just the test for the functionality "
	"you're working on.",
	"test/IECoreVDB/All.py"
)

o.Add(
	"TEST_USD_SCRIPT",
	"The python script to run for the USD tests. The default will run all the tests, "
	"but it can be useful to override this to run just the test for the functionality "
	"you're working on.",
	"contrib/IECoreUSD/test/IECoreUSD/All.py"
)

o.Add(
	"TEST_APPLESEED_SCRIPT",
	"The python script to run for the appleseed tests. The default will run all the tests, "
	"but it can be useful to override this to run just the test for the functionality "
	"you're working on.",
	"contrib/IECoreAppleseed/test/IECoreAppleseed/All.py"
)

o.Add(
	"TEST_LIBPATH",
	"Additional colon separated paths to be prepended to the library path"
	"used when running tests.",
	""
)

if Environment()["PLATFORM"]=="darwin" :
	libraryPathEnvVar = "DYLD_LIBRARY_PATH"
elif Environment()["PLATFORM"] != "win32":
	libraryPathEnvVar = "LD_LIBRARY_PATH"
else:
	# Windows. We don't have a library path, but we
	# can't use an empty string for an environment
	# variable name.
	libraryPathEnvVar = "UNUSED_LIBRARY_PATH"

o.Add(
	"TEST_LIBRARY_PATH_ENV_VAR",
	"This is a curious one, probably only ever necessary at image engine. It "
	"specifies the name of an environment variable used to specify the library "
	"search paths correctly when running the tests. Defaults to LD_LIBRARY_PATH on "
	"Linux and DYLD_LIBRARY_PATH on OSX.",
	libraryPathEnvVar
)

# Documentation options

o.Add(
	"DOXYGEN",
	"The path to the doxygen binary.",
	"doxygen"
)

###########################################################################################
# An environment for building libraries
###########################################################################################

###########################################################################################
# Common configuration
###########################################################################################

env = Environment(
	options = o
)

if isinstance( env["LIBPATH"], str ) :
	env["LIBPATH"] = env["LIBPATH"].split( ":" )

for e in env["ENV_VARS_TO_IMPORT"].split() :
	if e in os.environ :
		env["ENV"][e] = os.environ[e]

if "SAVE_OPTIONS" in ARGUMENTS :
	o.Save( ARGUMENTS["SAVE_OPTIONS"], env )

if env["BUILD_CACHEDIR"] != "" :
	CacheDir( env["BUILD_CACHEDIR"] )

env["IECORE_MILESTONE_VERSION"] = ieCoreMilestoneVersion
env["IECORE_MAJOR_VERSION"] = ieCoreMajorVersion
env["IECORE_MINOR_VERSION"] = ieCoreMinorVersion
env["IECORE_PATCH_VERSION"] = ieCorePatchVersion
env["IECORE_VERSION_SUFFIX"] = ieCoreVersionSuffix
env["IECORE_COMPATIBILITY_VERSION"] = "${IECORE_MILESTONE_VERSION}.${IECORE_MAJOR_VERSION}"
env["IECORE_VERSION"] = "${IECORE_MILESTONE_VERSION}.${IECORE_MAJOR_VERSION}.${IECORE_MINOR_VERSION}.${IECORE_PATCH_VERSION}"
if ieCoreVersionSuffix :
	env["IECORE_VERSION"] += "-${IECORE_VERSION_SUFFIX}"

env.Append(
	CPPFLAGS = [
		"-DIE_CORE_MILESTONEVERSION=$IECORE_MILESTONE_VERSION",
		"-DIE_CORE_MAJORVERSION=$IECORE_MAJOR_VERSION",
		"-DIE_CORE_MINORVERSION=$IECORE_MINOR_VERSION",
		"-DIE_CORE_PATCHVERSION=$IECORE_PATCH_VERSION",
		"-DBOOST_FILESYSTEM_VERSION=3",
	]
)

# MSVC does not have a -isystem equivalent. Manually handling
# cross-platform differences here is better than using
# Scons CPPPATH as they recommend to keep code compact
# throughout the module configurations

def formatSystemIncludes( e, includeList ) :
	if type(includeList) != list :
		includeList = [includeList]

	includeList = [ i for i in includeList if e.subst( i ) != "" ]
	if e[ "PLATFORM" ] == "win32" :
		formattedList = [ "/I{}".format(i) for i in includeList ]
	else:
		formattedList = []
		for i in includeList:
			formattedList += [ "-isystem", i ]
	return formattedList

# update the include and lib paths
dependencyIncludes = [
	"$BOOST_INCLUDE_PATH",
	"$OPENEXR_INCLUDE_PATH",
	"$ILMBASE_INCLUDE_PATH",
	"$TBB_INCLUDE_PATH",
	"$BLOSC_INCLUDE_PATH",
	# we use "OpenEXR/x.h" and they use "x.h"
	os.path.join( "$OPENEXR_INCLUDE_PATH","OpenEXR" ),
	os.path.join( "$ILMBASE_INCLUDE_PATH","OpenEXR" ),
	"$FREETYPE_INCLUDE_PATH",
]

env.Prepend(
	LIBPATH = [
		"./lib",
		"$PYTHON_LIB_PATH",
		"$TBB_LIB_PATH",
		"$BOOST_LIB_PATH",
		"$OPENEXR_LIB_PATH",
		"$ILMBASE_LIB_PATH",
		"$FREETYPE_LIB_PATH",
		"$BLOSC_LIB_PATH"
	],
)

env.Append( CXXFLAGS = formatSystemIncludes( env, dependencyIncludes ) )

env.Prepend(
	CPPPATH = [
		"include",
	],
)

###########################################################################################
# POSIX configuration
###########################################################################################

if env["PLATFORM"] != "win32" :
	env.Prepend(
		LIBS = [
			"pthread",
		]
	)

	if env["PLATFORM"]=="darwin" :
		# necessary to fix errors from boost/numeric/interval.hpp
		env.Append( CXXFLAGS = [ "-D__USE_ISOC99" ] )
		# os x versions before snow leopard require the no-long-double flag
		compilerVersion = [ int( v ) for v in env["CXXVERSION"].split( "." ) ]
		if compilerVersion[0] < 4 or compilerVersion[0]==4 and compilerVersion[1] < 2 :
			env.Append( CXXFLAGS = "-Wno-long-double" )
		osxVersion = [ int( v ) for v in platform.mac_ver()[0].split( "." ) ]
		# Work around problem with unused local typedefs in boost and
		# deprecation of gluBuild2DMipmaps() in OSX 10.9.
		if osxVersion[0] == 10 and osxVersion[1] > 7 :
			env.Append( CXXFLAGS = [ "-Wno-unused-local-typedef", "-Wno-deprecated-declarations" ] )

	elif env["PLATFORM"]=="posix" :
		if "g++" in os.path.basename( env["CXX"] ) :
			gccVersion = subprocess.check_output( [ env["CXX"], "-dumpversion" ], env=env["ENV"], universal_newlines=True )
			gccVersion = gccVersion.strip()
			gccVersion = [ int( v ) for v in gccVersion.split( "." ) ]
			if gccVersion >= [ 5, 1 ] :
				env.Append( CXXFLAGS = [ "-D_GLIBCXX_USE_CXX11_ABI=0" ] )

	env.Append( CXXFLAGS = [ "-std=$CXXSTD", "-fvisibility=hidden" ] )

	if "clang++" in os.path.basename( env["CXX"] ) :
		env.Append( CXXFLAGS = ["-Wno-unused-local-typedef"] )

	if env["ASAN"] :
		env.Append(
			CXXFLAGS = [ "-fsanitize=address" ],
			LINKFLAGS = [ "-fsanitize=address" ]
		)
		if "clang++" in os.path.basename( env["CXX"] ) :
			env.Append(
				CXXFLAGS = [ "-shared-libasan" ],
				LINKFLAGS = [ "-shared-libasan" ],
			)

	if env["WARNINGS_AS_ERRORS"] :
		env.Append(
			CXXFLAGS = [ "-Werror" ],
			SHLINKFLAGS = [ "-Wl,-fatal_warnings" ],
		)

	if env["BUILD_TYPE"] == "DEBUG" :
		env.Append( CXXFLAGS = ["-g", "-O0"] )
	elif env["BUILD_TYPE"] == "RELEASE" :
		env.Append( CXXFLAGS = ["-DNDEBUG", "-DBOOST_DISABLE_ASSERTS", "-O3"] )
	elif env["BUILD_TYPE"] == "RELWITHDEBINFO" :
		env.Append( CXXFLAGS = ["-DNDEBUG", "-DBOOST_DISABLE_ASSERTS", "-O3", "-g", "-fno-omit-frame-pointer"] )

###########################################################################################
# Windows configuration
###########################################################################################

else:
	env.Append(
		CXXFLAGS = [
			"/nologo",
			"/diagnostics:classic",
			"/DWIN32",
			"/D_WINDOWS",
			"/DOPENEXR_DLL",
			"/DNOMINMAX",
			"/D__PRETTY_FUNCTION__=__FUNCSIG__",
			"/DBOOST_ALL_DYN_LINK",
			"/DBOOST_FILESYSTEM_NO_DEPRICATED",
			"/DBOOST_SIGNALS_NO_DEPRECATION_WARNING",
			"/DBOOST_PYTHON_MAX_ARITY=20",
			"/D_WINDLL",
			"/D_MBCS",
			"/Zc:inline", # Remove unreferenced function or data if it is COMDAT or has internal linkage only
			"/GR", # enable RTTI
			"/TP", # treat all files as c++ (vs C)
			"/FC", # display full paths in diagnostics
			"/EHsc", # catch c++ exceptions only
			"/MP",  # enable multiprocessing of builds
		]
	)

	if env["WARNINGS_AS_ERRORS"] :
		env.Append(
			CXXFLAGS = [ "/WX" ],
		)

	if env["BUILD_TYPE"] == "DEBUG" :
		env.Append(
			CXXFLAGS =
			[
				"-O0",
				"-Zi",
				"-MDd",
				"-DBOOST_DISABLE_ASSERTS",
				"-bigobj",
			],
			CCPDBFLAGS=
			[
				"/Zi",
				"/Fd${TARGET}.pdb",
			],
		)
	elif env["BUILD_TYPE"] == "RELEASE" :
		env.Append(
			CXXFLAGS =
			[
				"-DNDEBUG",
				"-MD",	# create multithreaded DLL
				"-DBOOST_DISABLE_ASSERTS",
				"-Ox",
			]
		)
	elif env["BUILD_TYPE"] == "RELWITHDEBINFO" :
		env.Append(
			CXXFLAGS =
			[
				"-DNDEBUG",
				"-MD",
				"-bigobj",
				"-DBOOST_DISABLE_ASSERTS",
				"-Zi",
			],
			LINKFLAGS =
			[
				"-DEBUG",
			],
			CCPDBFLAGS=
			[
				"/Zi",
				"/Fd${TARGET}.pdb",
			],
		)


# autoconf-like checks for stuff.
# this part of scons doesn't seem so well thought out.

# unlike the rest of the scons build process, the configure stuff
# runs immediately. we don't want to run it in a few cases, as failures
# would mean that people don't get to do what they're actually trying to do
doConfigure = not "--help" in sys.argv and not "-h" in sys.argv and not env.GetOption( "clean" )

if doConfigure :

	c = Configure( env )

	if not c.CheckHeader( "boost/version.hpp", "\"\"", "C++" ) :
		sys.stderr.write( "ERROR : unable to find the boost headers, check BOOST_INCLUDE_PATH.\n" )
		Exit( 1 )

	# figure out the boost version in use so we can append it to the
	# library names	if necessary
	boostVersion = None
	boostVersionHeader = env.FindFile( "boost/version.hpp", dependencyIncludes )
	if (boostVersionHeader ==None):
		sys.stderr.write( "ERROR : unable to find the boost headers, check BOOST_INCLUDE_PATH.\n" )
		Exit( 1 )

	for line in open( str( boostVersionHeader ) ) :
		m = re.compile( "^#define BOOST_LIB_VERSION \"(.*)\"\s*$" ).match( line )
		if m  :
			boostVersion = m.group( 1 )
		if boostVersion :
			m = re.compile( "^([0-9]+)_([0-9]+)(?:_([0-9]+)|)$" ).match( boostVersion )
			boostMajorVersion, boostMinorVersion, boostPatchVersion = m.group( 1, 2, 3 )
			env["BOOST_MAJOR_VERSION"] = boostMajorVersion
			env["BOOST_MINOR_VERSION"] = boostMinorVersion
			env["BOOST_PATCH_VERSION"] = boostPatchVersion or ""
			break

	if not boostVersion :
		sys.stderr.write( "ERROR : unable to determine boost version from \"%s\".\n" % boostVersionHeader )
		Exit( 1 )

	env.Append( LIBS = [
			"boost_filesystem" + env["BOOST_LIB_SUFFIX"],
			"boost_regex" + env["BOOST_LIB_SUFFIX"],
			"boost_iostreams" + env["BOOST_LIB_SUFFIX"],
			"boost_date_time" + env["BOOST_LIB_SUFFIX"],
			"boost_thread" + env["BOOST_LIB_SUFFIX"],
			"boost_timer" + env["BOOST_LIB_SUFFIX"],
			"boost_chrono" + env["BOOST_LIB_SUFFIX"]
		]
	)

	if int( env["BOOST_MINOR_VERSION"] ) >=35 :
		env.Append( LIBS = [ "boost_system" + env["BOOST_LIB_SUFFIX"] ] )

	if int( env["BOOST_MINOR_VERSION"] ) >=55 :
		env.Append( CXXFLAGS = [ "-DBOOST_SIGNALS_NO_DEPRECATION_WARNING" ] )

	if not c.CheckLibWithHeader( env.subst( "boost_iostreams" + env["BOOST_LIB_SUFFIX"] ), "boost/iostreams/chain.hpp", "CXX" ) :
		sys.stderr.write( "ERROR : unable to find the boost libraries - check BOOST_LIB_PATH.\n" )
		Exit( 1 )

	if not c.CheckLibWithHeader( "Iex" + env["OPENEXR_LIB_SUFFIX"], "OpenEXR/ImfInputFile.h", "C++" ) :
		sys.stderr.write( "ERROR : unable to find the OpenEXR libraries - check OPENEXR_INCLUDE_PATH and OPENEXR_LIB_PATH.\n" )
		Exit( 1 )

	if not c.CheckLibWithHeader( "tbb" + env["TBB_LIB_SUFFIX"], "tbb/tbb.h", "C++" ) :
		sys.stderr.write( "ERROR : unable to find the TBB libraries - check TBB_INCLUDE_PATH and TBB_LIB_PATH.\n" )
		Exit( 1 )

	if not c.CheckLibWithHeader( "blosc" + env["BLOSC_LIB_SUFFIX"], "blosc.h", "C++") :
		sys.stderr.write( "ERROR : unable to find the Blosc libraries - check BLOSC_INCLUDE_PATH and BLOSC_LIB_PATH.\n" )
		Exit( 1 )

	c.Finish()

	freetypeEnv = env.Clone()
	# Avoid erroring on missing child dependencies
	freetypeEnv.Append( CXXFLAGS = [ "-fPIC" ] )
	freetypeEnv.Append( LINKFLAGS = [ "-shared" ] )
	c = Configure( freetypeEnv )

	if c.CheckLibWithHeader( "freetype", ["ft2build.h"], "CXX" ) :
		env.Append( CPPFLAGS = '-DIECORE_WITH_FREETYPE' )
	else :
		sys.stderr.write( "WARNING: no Freetype library found, no font support, check FREETYPE_INCLUDE_PATH and FREETYPE_LIB_PATH.\n" )

	c.Finish()

env.Append( LIBS = [
		"Iex" + env["OPENEXR_LIB_SUFFIX"],
		"Imath" + env["OPENEXR_LIB_SUFFIX"],
		"IlmImf" + env["OPENEXR_LIB_SUFFIX"],
		"IlmThread" + env["OPENEXR_LIB_SUFFIX"],
	]
)

# Windows OpenEXR adds version numbers to libraries except Half
# Link Windows zlib against static library to avoid potential conflicts
# with system provided version
if env["PLATFORM"] != "win32" :
	env.Append( LIBS = [
			"Half" + env["OPENEXR_LIB_SUFFIX"],
			"z",
		]
	)

else :
	env.Append( LIBS= [
			"Half",
			"zlibstatic",
		]
	)


Help( o.GenerateHelpText( env ) )

###########################################################################################
# An environment for building python modules
###########################################################################################

def getPythonConfig( env, flags ) :

	f = subprocess.Popen( env["PYTHON_CONFIG"] + " " + flags, env=env["ENV"], stdout=subprocess.PIPE, stderr=subprocess.PIPE, shell=True )
	stdOut, stdErr = f.communicate()
	r = stdOut.strip()
	if f.returncode :
		sys.stderr.write( "ERROR : Error running \"%s\".\n%s" % ( env["PYTHON_CONFIG"], stdErr ) )
		Exit( 1 )
	return r

def pythonVersion( pythonEnv ) :

	pythonExecutable = pythonEnv.subst( "$PYTHON" )
	env = pythonEnv["ENV"].copy()
	env[libraryPathEnvVar] = pythonEnv.subst( os.pathsep.join( pythonEnv["LIBPATH"] ) )
	return subprocess.check_output(
		[ pythonExecutable, "-c", 'import sys; print( \"%s.%s\" % sys.version_info[:2] )' ],
		env = env,
		universal_newlines = True
	).strip()

pythonEnv = env.Clone()

# decide where python is
if pythonEnv["PYTHON"]=="" :
	if env["PLATFORM"] == "win32" :
		sys.stderr.write( "ERROR : Python executable path must be set with PYTHON option.\n" )
		Exit( 1 )
	else:
		pythonEnv["PYTHON"] = getPythonConfig( pythonEnv, "--exec-prefix" ) + "/bin/python"

# run it to determine version
pythonEnv["PYTHON_VERSION"] = pythonVersion( pythonEnv )

# get the include path for python if we haven't been told it explicitly
# Windows does not have python-config so rely the user setting the appropriate options
if env["PLATFORM"] != "win32" :
	if pythonEnv["PYTHON_INCLUDE_PATH"]=="" :
		pythonEnv["PYTHON_INCLUDE_FLAGS"] = getPythonConfig( pythonEnv, "--includes" ).split()
	else :
		pythonEnv["PYTHON_INCLUDE_FLAGS"] = [ "-isystem", "$PYTHON_INCLUDE_PATH" ]

	pythonEnv.Append( CXXFLAGS = "$PYTHON_INCLUDE_FLAGS" )

	if env["PLATFORM"] == "posix" :
		## We really want to not have the -Wno-strict-aliasing flag, but it's necessary to stop boost
		# python warnings that don't seem to be prevented by including boost via -isystem even. Better to
		# be able to have -Werror but be missing one warning than to have no -Werror.
		## \todo This is probably only necessary for specific gcc versions where -isystem doesn't
		# fully work. Reenable when we encounter versions that work correctly.
		pythonEnv.Append( CXXFLAGS = [ "-Wno-strict-aliasing" ] )

	# get the python link flags
	if pythonEnv["PYTHON_LINK_FLAGS"]=="" :
		pythonEnv["PYTHON_LINK_FLAGS"] = getPythonConfig( pythonEnv, "--ldflags" )
		pythonEnv["PYTHON_LINK_FLAGS"] = pythonEnv["PYTHON_LINK_FLAGS"].replace( "Python.framework/Versions/" + pythonEnv["PYTHON_VERSION"] + "/Python", "" )

	pythonEnv.Append( SHLINKFLAGS = pythonEnv["PYTHON_LINK_FLAGS"].split() )
else :
	pythonEnv["PYTHON_INCLUDE_FLAGS"] = ""

pythonEnv.Append( CPPFLAGS = "-DBOOST_PYTHON_MAX_ARITY=20" )

# if BOOST_PYTHON_LIB_SUFFIX is provided, use it
boostPythonLibSuffix = pythonEnv.get( "BOOST_PYTHON_LIB_SUFFIX", None )
if boostPythonLibSuffix is None :
	boostPythonLibSuffix = pythonEnv["BOOST_LIB_SUFFIX"]
	if ( int( env["BOOST_MAJOR_VERSION"] ), int( env["BOOST_MINOR_VERSION"] ) ) >= ( 1, 67 ) :
		boostPythonLibSuffix = pythonEnv["PYTHON_VERSION"].replace( ".", "" ) + boostPythonLibSuffix

pythonEnv.Append( LIBS = [
		"boost_python" + boostPythonLibSuffix,
	]
)

if doConfigure :

	c = Configure( pythonEnv )

	if not c.CheckHeader( "boost/python.hpp", language = "C++" ) :
		sys.stderr.write( "ERROR : unable to find the Python headers, check PYTHON_INCLUDE_PATH.\n" )
		Exit( 1 )

	c.Finish()

pythonModuleEnv = pythonEnv.Clone()

pythonModuleEnv["SHLIBPREFIX"] = ""
pythonModuleEnv["SHLIBSUFFIX"] = ".so" if env["PLATFORM"] != "win32" else ".pyd"

if pythonModuleEnv["PLATFORM"]=="darwin" :
	pythonModuleEnv.Append( SHLINKFLAGS = "-single_module" )

###########################################################################################
# An environment for running tests
###########################################################################################

testEnv = env.Clone()

testEnvLibPath = ":".join( testEnv["LIBPATH"] )
if testEnv["TEST_LIBPATH"] != "" :
	testEnvLibPath = testEnv["TEST_LIBPATH"] + ":" + testEnvLibPath
testEnvLibPath = testEnv.subst( testEnvLibPath )

testEnv["ENV"][testEnv["TEST_LIBRARY_PATH_ENV_VAR"]] = testEnvLibPath
if libraryPathEnvVar :
	testEnv["ENV"][libraryPathEnvVar] = testEnvLibPath
testEnv["ENV"]["IECORE_OP_PATHS"] = "test/IECore/ops"

c = Configure( testEnv )

withBoostUnitTest = c.CheckLibWithHeader( env.subst( "boost_unit_test_framework" + env["BOOST_LIB_SUFFIX"] ), "boost/test/unit_test.hpp", "CXX" )
withBoostTestExecMonitor = c.CheckLibWithHeader( env.subst( "boost_test_exec_monitor" + env["BOOST_LIB_SUFFIX"] ), "boost/test/test_exec_monitor.hpp", "CXX" )
withBoostTest = withBoostUnitTest and withBoostTestExecMonitor

c.Finish()

testEnv["ENV"]["PYTHONPATH"] = "./python:" + testEnv.subst( "$PYTHONPATH" )

if testEnv["PLATFORM"] == "darwin" :

	# On macOS, SIP prevents any of the system shells from inheriting the
	# DYLD_LIBRARY_PATH. We can work around that by providing our own
	# shell-less `SPAWN` setting for the environment.

	def spawnWithoutShell( sh, escape, cmd, args, env ) :

		return subprocess.Popen( args, env = env, close_fds = True ).wait()

	testEnv["SPAWN"] = spawnWithoutShell
	# The ESCAPE setting causes quoting etc to be added to commands, which
	# would break the shell-less spawning we're doing.
	del testEnv["ESCAPE"]

###########################################################################################
# Helper functions
###########################################################################################

# Makes versioned symlinks for use during installation
def makeSymLinks( env, target ) :

	links = {
		"${IECORE_VERSION}" : "${IECORE_MILESTONE_VERSION}.${IECORE_MAJOR_VERSION}.${IECORE_MINOR_VERSION}",
		"${IECORE_MILESTONE_VERSION}.${IECORE_MAJOR_VERSION}.${IECORE_MINOR_VERSION}" : "${IECORE_COMPATIBILITY_VERSION}",
		"${IECORE_COMPATIBILITY_VERSION}" : "${IECORE_MILESTONE_VERSION}",
	}

	done = False
	while not done :

		done = True
		for key in links.keys() :

			keyIndex = target.find( key )
			if keyIndex != -1 :

				nextSlashIndex = target.find( "/", keyIndex + len(key) )
				if nextSlashIndex!=-1 :
					# the place where we need to make the links is
					# in the middle of the path somewhere, not in the last
					# component. truncate the path.
					target = target[:nextSlashIndex]

				linkName = target.replace( key, links[key] )

				makeSymLink( env.subst( linkName ), env.subst( target ) )

				target = linkName
				done = False

# Makes versioned symlinks for the library an environment makes.
# This function is necessary as there's some name munging to get
# the right prefix and suffix on the library names.
def makeLibSymLinks( env, libNameVar="INSTALL_LIB_NAME" ) :

	p = env[libNameVar]

	d = os.path.dirname( p )
	n = os.path.basename( p )

	n = "$SHLIBPREFIX" + n + "$SHLIBSUFFIX"
	p = os.path.join( d, n )

	makeSymLinks( env, p )

# Make a symlink pointing from target to source
def makeSymLink( target, source ) :

	commonPrefix = os.path.commonprefix( [ os.path.dirname( target ), os.path.dirname( source ) ] )
	relativeSource = source[len(commonPrefix)+1:]

	if os.path.exists( target ) :
		if os.path.islink( target ) :
			# return if the existing link is exactly what we want already
			if os.path.realpath( target ) == os.path.realpath( source ) :
				return

			os.remove( target )
		else :
			# there's not a good reason for a non-link file to be here
			# so we won't delete it on the grounds that we don't know
			# what's happening
			sys.stderr.write( "Wanted to make a link at \"%s\", but a file exists there - aborting.\n" % target )
			Exit( 1 )

	os.symlink( relativeSource, target )

def readLinesMinusLicense( f ) :

	if isinstance( f, str ) :
		f = open( f, "r" )

	result = []
	skippedLicense = False
	for line in f.readlines() :

		if not line.startswith( "#" ) :
			skippedLicense = True
		if skippedLicense :
			result.append( line )

	return result

# Builder action that munges a nicely organised python module into a much less nicely organised one
# that doxygen will understand. Otherwise it puts every class implemented in its own file
# into its own namespace and the docs get mighty confusing.
def createDoxygenPython( target, source, env ) :

	target = str( target[0] )
	source = str( source[0] )

	if not os.path.isdir( target ) :
		os.makedirs( target )

	outFile = open( target + "/__init__.py", "w" )

	for line in readLinesMinusLicense( source ) :

		outFile.write( line )

		if line.startswith( "import" ) :

			# copy source file over to target directory
			words = line.split()
			fileName = os.path.dirname( source ) + "/" + words[1] + ".py"
			if os.path.isfile( fileName ) :
				destFile = open( target + "/" + words[1] + ".py", "w" )
				for l in readLinesMinusLicense( fileName ) :
					destFile.write( l )

		elif line.startswith( "from" ) :

			# cat source file directly into init file
			words = line.split()
			fileName = os.path.dirname( source ) + "/" + words[1] + ".py"
			if os.path.isfile( fileName ) :

				outFile.write( "\n" )

				for line in readLinesMinusLicense( fileName ) :
					outFile.write( line )

				outFile.write( "\n" )

# installs the core/python build configurations to a pkg-config configuration file
def writePkgConfig( env, python_env ):
	global ieCoreMilestoneVersion, ieCoreMajorVersion, ieCoreMinorVersion, ieCorePatchVersion
	prefix = env.subst( env['INSTALL_PREFIX'] )
	filedir = os.path.join( prefix, 'lib/pkgconfig' )
	if not os.path.exists(filedir):
		os.makedirs(filedir)
	fd = open( os.path.join( filedir, 'cortex.pc' ), 'w' )
	fd.write( "prefix=%s\n" % prefix )
	fd.write( "exec_prefix=${prefix}\n" )
	fd.write( "libdir=${prefix}/lib\n" )
	fd.write( "includedir=%s\n" % env.subst(env['INSTALL_HEADER_DIR']) )
	fd.write( "\n" )
	fd.write( "Name: Cortex\n" )
	fd.write( "Description: Open-source libraries for VFX development.\n" )
	fd.write( "Version: %d.%d.%d.%d\n" % ( ieCoreMilestoneVersion, ieCoreMajorVersion, ieCoreMinorVersion, ieCorePatchVersion ) )
	corelib = os.path.basename( env.subst("$INSTALL_LIB_NAME") )
	pythonlib = os.path.basename( python_env.subst("$INSTALL_PYTHONLIB_NAME") )
	fd.write( "Libs: -L${libdir} -l%s -l%s -L%s -lboost_python%s\n" % ( corelib,
																	pythonlib,
																	env['BOOST_LIB_PATH'],
																	python_env["BOOST_LIB_SUFFIX"] ) )
	python_includes = python_env.subst("$PYTHON_INCLUDE_FLAGS")
	openexr_includes = "-I%s -I%s/OpenEXR" % (env['OPENEXR_INCLUDE_PATH'],
											env['OPENEXR_INCLUDE_PATH'])
	if env['ILMBASE_INCLUDE_PATH']!=env['OPENEXR_INCLUDE_PATH']:
		openexr_includes = "-I%s -I%s/OpenEXR -I%s -I%s/OpenEXR" % (env['ILMBASE_INCLUDE_PATH'],
																	env['ILMBASE_INCLUDE_PATH'],
																	env['OPENEXR_INCLUDE_PATH'],
																	env['OPENEXR_INCLUDE_PATH'])
	fd.write( "Cflags: -I${includedir} %s -I%s %s\n" % (openexr_includes,
														env['BOOST_INCLUDE_PATH'],
														python_includes ) )
	fd.close()


###########################################################################################
# Build, install and test the core library and bindings
###########################################################################################

coreEnv = env.Clone( IECORE_NAME="IECore" )
coreEnv.Append( CXXFLAGS="-DIECore_EXPORTS" )
corePythonEnv = pythonEnv.Clone( IECORE_NAME="IECorePython" )
corePythonEnv.Append( CXXFLAGS="-DIECorePython_EXPORTS" )
corePythonModuleEnv = pythonModuleEnv.Clone( IECORE_NAME="IECore" )
coreTestEnv = testEnv.Clone()

allCoreEnvs = ( coreEnv, corePythonEnv, corePythonModuleEnv, coreTestEnv )

# lists of sources
coreSources = sorted( glob.glob( "src/IECore/*.cpp" ) )
coreHeaders = glob.glob( "include/IECore/*.h" ) + glob.glob( "include/IECore/*.inl" )
corePythonHeaders = glob.glob( "include/IECorePython/*.h" ) + glob.glob( "include/IECorePython/*.inl" )
corePythonSources = sorted( glob.glob( "src/IECorePython/*.cpp" ) )
corePythonModuleSources = sorted( glob.glob( "src/IECorePythonModule/*.cpp" ) )
corePythonScripts = glob.glob( "python/IECore/*.py" )

# library
coreLibrary = coreEnv.SharedLibrary( "lib/" + os.path.basename( coreEnv.subst( "$INSTALL_LIB_NAME" ) ), coreSources )
coreLibraryInstall = coreEnv.Install( os.path.dirname( coreEnv.subst( "$INSTALL_LIB_NAME" ) ), coreLibrary )
coreEnv.NoCache( coreLibraryInstall )
coreEnv.AddPostAction( coreLibraryInstall, lambda target, source, env : makeLibSymLinks( coreEnv ) )
coreEnv.Alias( "install", [ coreLibraryInstall ] )
coreEnv.Alias( "installCore", [ coreLibraryInstall ] )
coreEnv.Alias( "installLib", [ coreLibraryInstall ] )

# headers

# take special care for the Version header
# windows seems to return the glob matches with a delightful mix of path seperators (eg "include/IECore\\Version.h")
versionHeader = os.path.join( "include/IECore", "Version.h" )
coreHeaders.remove( versionHeader )
versionHeaderInstall = env.Substfile(
	"$INSTALL_HEADER_DIR/IECore/Version.h",
	versionHeader,
	SUBST_DICT = {
		"IE_CORE_MILESTONEVERSION": "$IECORE_MILESTONE_VERSION",
		"IE_CORE_MAJORVERSION": "$IECORE_MAJOR_VERSION",
		"IE_CORE_MINORVERSION": "$IECORE_MINOR_VERSION",
		"IE_CORE_PATCHVERSION": "$IECORE_PATCH_VERSION",
	}
)
# handle the remaining core headers
headerInstall = coreEnv.Install( "$INSTALL_HEADER_DIR/IECore", coreHeaders )
coreEnv.AddPostAction( "$INSTALL_HEADER_DIR/IECore", lambda target, source, env : makeSymLinks( coreEnv, coreEnv["INSTALL_HEADER_DIR"] ) )
if env["INSTALL_PKG_CONFIG_FILE"]:
        coreEnv.AddPostAction( "$INSTALL_HEADER_DIR/IECore", lambda target, source, env : writePkgConfig( coreEnv, corePythonEnv ) )
coreEnv.Alias( "install", [ headerInstall, versionHeaderInstall ] )
coreEnv.Alias( "installCore", [ headerInstall, versionHeaderInstall ] )

# python library
corePythonEnv.Append( LIBS = os.path.basename( coreEnv.subst( "$INSTALL_LIB_NAME" ) ) )
corePythonLibrary = corePythonEnv.SharedLibrary( "lib/" + os.path.basename( corePythonEnv.subst( "$INSTALL_PYTHONLIB_NAME" ) ), corePythonSources )
corePythonLibraryInstall = corePythonEnv.Install( os.path.dirname( corePythonEnv.subst( "$INSTALL_PYTHONLIB_NAME" ) ), corePythonLibrary )
corePythonEnv.NoCache( corePythonLibraryInstall )
corePythonEnv.AddPostAction( corePythonLibraryInstall, lambda target, source, env : makeLibSymLinks( corePythonEnv, libNameVar="INSTALL_PYTHONLIB_NAME" ) )
corePythonEnv.Alias( "install", [ corePythonLibraryInstall ] )
corePythonEnv.Alias( "installCore", [ corePythonLibraryInstall ] )
corePythonEnv.Alias( "installLib", [ corePythonLibraryInstall ] )

# python headers
pythonHeaderInstall = coreEnv.Install( "$INSTALL_HEADER_DIR/IECorePython", corePythonHeaders )
coreEnv.Alias( "install", pythonHeaderInstall )
coreEnv.Alias( "installCore", pythonHeaderInstall )

# python module
corePythonModuleEnv.Append( LIBS = os.path.basename( coreEnv.subst( "$INSTALL_LIB_NAME" ) ) )
corePythonModuleEnv.Append( LIBS = os.path.basename( corePythonEnv.subst( "$INSTALL_PYTHONLIB_NAME" ) ) )
corePythonModule = corePythonModuleEnv.SharedLibrary( "python/IECore/_IECore", corePythonModuleSources )
corePythonModuleEnv.Depends( corePythonModule, coreLibrary )
corePythonModuleEnv.Depends( corePythonModule, corePythonLibrary )

corePythonModuleInstall = corePythonModuleEnv.Install( "$INSTALL_PYTHON_DIR/IECore", corePythonScripts + corePythonModule )
corePythonModuleEnv.AddPostAction( "$INSTALL_PYTHON_DIR/IECore", lambda target, source, env : makeSymLinks( corePythonEnv, corePythonEnv["INSTALL_PYTHON_DIR"] ) )
corePythonModuleEnv.Alias( "install", corePythonModuleInstall )
corePythonModuleEnv.Alias( "installCore", corePythonModuleInstall )

# stubs
for cls in env['INSTALL_IECORE_OPS'] :
	stubName = os.path.basename( cls[1] )
	stubEnv = corePythonModuleEnv.Clone( IECORE_NAME=os.path.join( cls[1], stubName ) )
	stubInstall = stubEnv.Command( "$INSTALL_IECORE_OP_PATH", None, 'echo "from %s import %s as %s" > $TARGET' % ( cls[0].rpartition( "." )[0], cls[0].rpartition( "." )[-1], stubName ) )
	stubEnv.AddPostAction( stubInstall, lambda target, source, env : makeSymLinks( env, env["INSTALL_IECORE_OP_PATH"] ) )
	stubEnv.Alias( "install", stubInstall )
	stubEnv.Alias( "installCore", stubInstall )
	stubEnv.Alias( "installStubs", stubInstall )

Default( coreLibrary, corePythonLibrary, corePythonModule )

# post installation script

if coreEnv["INSTALL_CORE_POST_COMMAND"]!="" :
	# this is the only way we could find to get a post action to run for an alias
	corePythonEnv.Alias( "install", corePythonModuleInstall, "$INSTALL_CORE_POST_COMMAND" )
	corePythonEnv.Alias( "installCore", corePythonModuleInstall, "$INSTALL_CORE_POST_COMMAND" )

# testing

if withBoostTest:
	coreTestEnv.Append(
		LIBS = os.path.basename( coreEnv.subst( "$INSTALL_LIB_NAME" ) ),
		CPPPATH = [ "test/IECore" ],
	)

	coreTestSources = glob.glob( "test/IECore/*.cpp" )
	coreTestProgram = coreTestEnv.Program( "test/IECore/IECoreTest", coreTestSources )

	coreTest = coreTestEnv.Command( "test/IECore/results.txt", coreTestProgram, "test/IECore/IECoreTest --report_sink=test/IECore/results.txt" )
	NoCache( coreTest )
	coreTestEnv.Alias( "testCore", coreTest )

corePythonTest = coreTestEnv.Command( "test/IECore/resultsPython.txt", corePythonModule, "$PYTHON $TEST_CORE_SCRIPT --verbose" )
coreTestEnv.Depends( corePythonTest, glob.glob( "test/IECore/*.py" ) )
NoCache( corePythonTest )
coreTestEnv.Alias( "testCorePython", corePythonTest )

###########################################################################################
# Build, install and test the IECoreImage library and bindings
###########################################################################################

imageEnvSets = {
	"IECORE_NAME" : "IECoreImage",
}

imageEnv = env.Clone( **imageEnvSets )

imageEnvPrepends = {
	"LIBPATH" : [
		"$OIIO_LIB_PATH",
	],
	"LIBS" : [
		"boost_signals" + env["BOOST_LIB_SUFFIX"],
		"OpenImageIO$OIIO_LIB_SUFFIX",
	],
	"CXXFLAGS" : [
		"-DIECoreImage_EXPORTS",
	] + formatSystemIncludes( imageEnv, "$OIIO_INCLUDE_PATH" )
}

imageEnv.Prepend( **imageEnvPrepends )
# Windows does not have a default library path, it will find the needed libraries based on PATH environment variable
if libraryPathEnvVar :
	imageEnv["ENV"][libraryPathEnvVar] = imageEnv["LIBPATH"]

if doConfigure :

	# Since we only build shared libraries and not exectuables,
	# we only need to check that shared libs will link correctly.
	# This is necessary when building against a OpenImageIO that
	# links to extra dependencies not required by Cortex (eg a libtiff
	# that ships with a DCC). This approach succeeds because building
	# a shared library doesn't require resolving the unresolved symbols
	# of the libraries that it links to.
	imageCheckEnv = imageEnv.Clone()
	imageCheckEnv.Append( CXXFLAGS = [ "-fPIC" ] )
	imageCheckEnv.Append( LINKFLAGS = [ "-shared" ] )
	c = Configure( imageCheckEnv )

	if not c.CheckLibWithHeader( imageEnv.subst( "OpenImageIO$OIIO_LIB_SUFFIX" ), "OpenImageIO/imageio.h", "CXX" ) :

		sys.stderr.write( "ERROR : unable to find the OpenImageIO libraries - check OIIO_INCLUDE_PATH and OIIO_LIB_PATH.\n" )
		c.Finish()

	else :

		c.Finish()

		# we can't add this earlier as then it's built during the configure stage, and that's no good
		imageEnv.Append( LIBS = os.path.basename( coreEnv.subst( "$INSTALL_LIB_NAME" ) ) )

		# source list
		imageSources = sorted( glob.glob( "src/IECoreImage/*.cpp" ) )
		imageHeaders = sorted( glob.glob( "include/IECoreImage/*.h" ) + glob.glob( "include/IECoreImage/*.inl" ) )
		imagePythonHeaders = sorted( glob.glob( "include/IECoreImageBindings/*.h" ) + glob.glob( "include/IECoreImageBindings/*.inl" ) )
		imagePythonSources = sorted( glob.glob( "src/IECoreImageBindings/*.cpp" ) )
		imagePythonModuleSources = sorted( glob.glob( "src/IECoreImageModule/*.cpp" ) )
		imagePythonScripts = glob.glob( "python/IECoreImage/*.py" )

		if "-DIECORE_WITH_FREETYPE" in imageEnv["CPPFLAGS"] :
			imageEnv.Append( LIBS = "freetype" )
		else :
			imageSources.remove( "src/IECoreImage/Font.cpp" )
			imagePythonSources.remove( "src/IECoreImageBindings/FontBinding.cpp" )

		# library
		imageLibrary = imageEnv.SharedLibrary( "lib/" + os.path.basename( imageEnv.subst( "$INSTALL_LIB_NAME" ) ), imageSources )
		imageLibraryInstall = imageEnv.Install( os.path.dirname( imageEnv.subst( "$INSTALL_LIB_NAME" ) ), imageLibrary )
		imageEnv.NoCache( imageLibraryInstall )
		imageEnv.AddPostAction( imageLibraryInstall, lambda target, source, env : makeLibSymLinks( imageEnv ) )
		imageEnv.Alias( "install", imageLibraryInstall )
		imageEnv.Alias( "installImage", imageLibraryInstall )
		imageEnv.Alias( "installLib", [ imageLibraryInstall ] )

		# headers
		imageHeaderInstall = imageEnv.Install( "$INSTALL_HEADER_DIR/IECoreImage", imageHeaders )
		imageEnv.AddPostAction( "$INSTALL_HEADER_DIR/IECoreImage", lambda target, source, env : makeSymLinks( imageEnv, imageEnv["INSTALL_HEADER_DIR"] ) )
		imageEnv.Alias( "install", imageHeaderInstall )
		imageEnv.Alias( "installImage", imageHeaderInstall )

		# python headers
		imagePythonHeaderInstall = imageEnv.Install( "$INSTALL_HEADER_DIR/IECoreImageBindings", imagePythonHeaders )
		imageEnv.Alias( "install", imagePythonHeaderInstall )
		imageEnv.Alias( "installImage", imagePythonHeaderInstall )

		# python module
		imagePythonModuleEnv = corePythonModuleEnv.Clone( **imageEnvSets )
		imagePythonModuleEnv.Append( **imageEnvPrepends )
		imagePythonModuleEnv.Append(
			LIBS = [
				os.path.basename( coreEnv.subst( "$INSTALL_LIB_NAME" ) ),
				os.path.basename( imageEnv.subst( "$INSTALL_LIB_NAME" ) ),
				os.path.basename( corePythonEnv.subst( "$INSTALL_PYTHONLIB_NAME" ) ),
			]
		)
		imagePythonModule = imagePythonModuleEnv.SharedLibrary( "python/IECoreImage/_IECoreImage", imagePythonSources + imagePythonModuleSources )
		imagePythonModuleEnv.Depends( imagePythonModule, imageLibrary )

		# python module install
		imagePythonModuleInstall = imagePythonModuleEnv.Install( "$INSTALL_PYTHON_DIR/IECoreImage", imagePythonScripts + imagePythonModule )
		imagePythonModuleEnv.AddPostAction( "$INSTALL_PYTHON_DIR/IECoreImage", lambda target, source, env : makeSymLinks( imagePythonModuleEnv, imagePythonModuleEnv["INSTALL_PYTHON_DIR"] ) )
		imagePythonModuleEnv.Alias( "install", imagePythonModuleInstall )
		imagePythonModuleEnv.Alias( "installImage", imagePythonModuleInstall )

		Default( [ imageLibrary, imagePythonModule ] )

		# post installation script
		if imageEnv["INSTALL_COREIMAGE_POST_COMMAND"]!="" :
			# this is the only way we could find to get a post action to run for an alias
			imagePythonModuleEnv.Alias( "install", imagePythonModuleInstall, "$INSTALL_COREIMAGE_POST_COMMAND" )
			imagePythonModuleEnv.Alias( "installImage", imagePythonModuleInstall, "$INSTALL_COREIMAGE_POST_COMMAND" )

		# testing
		imageTestEnv = testEnv.Clone()
		imageTestEnv["ENV"]["PYTHONPATH"] = imageTestEnv["ENV"]["PYTHONPATH"] + ":python"

		imageEnvLibPath = ":".join( imageEnvPrepends["LIBPATH"] )
		imageLibs = imageTestEnv.subst( imageEnvLibPath )
		imageTestLibs = imageTestEnv["ENV"][imageTestEnv["TEST_LIBRARY_PATH_ENV_VAR"]]
		imageTestEnv["ENV"][imageTestEnv["TEST_LIBRARY_PATH_ENV_VAR"]] = ":".join( [imageLibs, imageTestLibs] )

		imageTest = imageTestEnv.Command( "test/IECoreImage/results.txt", imagePythonModule, "$PYTHON $TEST_IMAGE_SCRIPT --verbose" )
		NoCache( imageTest )
		imageTestEnv.Depends( imageTest, [ corePythonModule + imagePythonModule ]  )
		imageTestEnv.Depends( imageTest, glob.glob( "test/IECoreImage/*.py" ) )
		imageTestEnv.Alias( "testImage", imageTest )

###########################################################################################
# Build, install and test the scene library and bindings
###########################################################################################

sceneEnv = env.Clone( IECORE_NAME="IECoreScene" )
scenePythonModuleEnv = corePythonModuleEnv.Clone( IECORE_NAME="IECoreScene" )

sceneSources = sorted( glob.glob( "src/IECoreScene/*.cpp" ) )
sceneHeaders = glob.glob( "include/IECoreScene/*.h" ) + glob.glob( "include/IECoreScene/*.inl" )
scenePythonModuleSources = sorted( glob.glob( "src/IECoreScene/bindings/*.cpp" ) )
scenePythonScripts = glob.glob( "python/IECoreScene/*.py" )

if doConfigure :

	sceneEnv.Append(
		LIBS = os.path.basename( coreEnv.subst( "$INSTALL_LIB_NAME" ) ),
		CXXFLAGS = "-DIECoreScene_EXPORTS"
	)

	if "-DIECORE_WITH_FREETYPE" in sceneEnv["CPPFLAGS"] :
		sceneEnv.Append( LIBS = "freetype" )
	else :
		sceneSources.remove( "src/IECoreScene/Font.cpp" )
		scenePythonModuleSources.remove( "src/IECoreScene/bindings/FontBinding.cpp" )

	# library
	sceneLibrary = sceneEnv.SharedLibrary( "lib/" + os.path.basename( sceneEnv.subst( "$INSTALL_LIB_NAME" ) ), sceneSources )
	sceneLibraryInstall = sceneEnv.Install( os.path.dirname( sceneEnv.subst( "$INSTALL_LIB_NAME" ) ), sceneLibrary )
	sceneEnv.NoCache( sceneLibraryInstall )
	sceneEnv.AddPostAction( sceneLibraryInstall, lambda target, source, env : makeLibSymLinks( sceneEnv ) )
	sceneEnv.Alias( "install", [ sceneLibraryInstall ] )
	sceneEnv.Alias( "installScene", [ sceneLibraryInstall ] )
	sceneEnv.Alias( "installSceneLib", [ sceneLibraryInstall ] )

	# headers
	sceneHeaderInstall = sceneEnv.Install( "$INSTALL_HEADER_DIR/IECoreScene", sceneHeaders )
	sceneEnv.AddPostAction( "$INSTALL_HEADER_DIR/IECoreScene", lambda target, source, env : makeSymLinks( sceneEnv, sceneEnv["INSTALL_HEADER_DIR"] ) )
	sceneEnv.Alias( "install", sceneHeaderInstall )
	sceneEnv.Alias( "installScene", sceneHeaderInstall )

	# python module
	scenePythonModuleEnv.Append( LIBS = os.path.basename( sceneEnv.subst( "$INSTALL_LIB_NAME" ) ) )
	scenePythonModule = scenePythonModuleEnv.SharedLibrary( "python/IECoreScene/_IECoreScene", scenePythonModuleSources )
	scenePythonModuleEnv.Depends( scenePythonModule, coreLibrary )
	scenePythonModuleEnv.Depends( scenePythonModule, corePythonLibrary )
	scenePythonModuleEnv.Depends( scenePythonModule, sceneLibrary )

	scenePythonModuleInstall = scenePythonModuleEnv.Install( "$INSTALL_PYTHON_DIR/IECoreScene", scenePythonScripts + scenePythonModule )
	scenePythonModuleEnv.AddPostAction( "$INSTALL_PYTHON_DIR/IECoreScene", lambda target, source, env : makeSymLinks( scenePythonModuleEnv, scenePythonModuleEnv["INSTALL_PYTHON_DIR"] ) )
	scenePythonModuleEnv.Alias( "install", scenePythonModuleInstall )
	scenePythonModuleEnv.Alias( "installScene", scenePythonModuleInstall )

	Default( sceneLibrary, scenePythonModule )

	# post installation script
	if sceneEnv["INSTALL_CORESCENE_POST_COMMAND"]!="" :
		# this is the only way we could find to get a post action to run for an alias
		scenePythonModuleEnv.Alias( "install", scenePythonModuleInstall, "$INSTALL_CORESCENE_POST_COMMAND" )
		scenePythonModuleEnv.Alias( "installScene", scenePythonModuleInstall, "$INSTALL_CORESCENE_POST_COMMAND" )

	# testing
	sceneTestEnv = testEnv.Clone()
	sceneTest = coreTestEnv.Command( "test/IECoreScene/results.txt", scenePythonModule, "$PYTHON $TEST_SCENE_SCRIPT --verbose" )
	sceneTestEnv.Depends( sceneTest, [ corePythonModule ] )
	NoCache( sceneTest )
	sceneTestEnv.Alias( "testScene", sceneTest )


###########################################################################################
# Build, install and test the VDB library and bindings
###########################################################################################

vdbEnvSets = {
	"IECORE_NAME" : "IECoreVDB"
}

vdbEnv = env.Clone( **vdbEnvSets )

vdbEnvPrepends = {
	"LIBPATH" : [
		"$VDB_LIB_PATH",
	],
	"LIBS" : ["openvdb$VDB_LIB_SUFFIX"],
	"CXXFLAGS" : formatSystemIncludes( vdbEnv, "$VDB_INCLUDE_PATH" )
}

vdbEnv.Prepend( **vdbEnvPrepends)

vdbPythonModuleEnv = corePythonModuleEnv.Clone( **vdbEnvSets )
vdbPythonModuleEnv.Prepend( **vdbEnvPrepends )

vdbSources = sorted( glob.glob( "src/IECoreVDB/*.cpp" ) )
vdbHeaders = glob.glob( "include/IECoreVDB/*.h" ) + glob.glob( "include/IECoreVDB/*.inl" )
vdbPythonModuleSources = sorted( glob.glob( "src/IECoreVDB/bindings/*.cpp" ) )
vdbPythonScripts = glob.glob( "python/IECoreVDB/*.py" )

if doConfigure :

	# Since we only build shared libraries and not exectuables,
	# we only need to check that shared libs will link correctly.
	# This is necessary when building against a VDB that links to
	# extra optional dependencies not required by Cortex (eg a VDB
	# lib that ships with a DCC). This approach succeeds because
	# building a shared library doesn't require resolving the
	# unresolved symbols of the libraries that it links to.
	vdbCheckEnv = vdbEnv.Clone()
	vdbCheckEnv.Append( CXXFLAGS = [ "-fPIC" ] )
	vdbCheckEnv.Append( LINKFLAGS = [ "-shared" ] )
	c = Configure( vdbCheckEnv )

	haveVDB = False
	if c.CheckLibWithHeader( vdbEnv.subst( "openvdb" + env["VDB_LIB_SUFFIX"] ), "openvdb/openvdb.h", "CXX" ) :
		haveVDB = True
	else :
		sys.stderr.write( "WARNING : no OpenVDB library found, not building IECoreVDB - check VDB_INCLUDE_PATH, VDB_LIB_PATH and config.log.\n" )

	c.Finish()

	if haveVDB :

		vdbEnv.Append(
			LIBS = [
				os.path.basename( coreEnv.subst( "$INSTALL_LIB_NAME" ) ),
				os.path.basename( sceneEnv.subst( "$INSTALL_LIB_NAME" ) )
			],
			CXXFLAGS = "-DIECoreVDB_EXPORTS"
		)

		# library
		vdbLibrary = vdbEnv.SharedLibrary( "lib/" + os.path.basename( vdbEnv.subst( "$INSTALL_LIB_NAME" ) ), vdbSources )
		vdbLibraryInstall = vdbEnv.Install( os.path.dirname( vdbEnv.subst( "$INSTALL_LIB_NAME" ) ), vdbLibrary )
		vdbEnv.NoCache( vdbLibraryInstall )
		vdbEnv.AddPostAction( vdbLibraryInstall, lambda target, source, env : makeLibSymLinks( vdbEnv ) )
		vdbEnv.Alias( "install", [ vdbLibraryInstall ] )
		vdbEnv.Alias( "installVDB", [ vdbLibraryInstall ] )
		vdbEnv.Alias( "installVDBLib", [ vdbLibraryInstall ] )

		# headers
		vdbHeaderInstall = sceneEnv.Install( "$INSTALL_HEADER_DIR/IECoreVDB", vdbHeaders )
		sceneEnv.AddPostAction( "$INSTALL_HEADER_DIR/IECoreVDB", lambda target, source, env : makeSymLinks( vdbEnv, vdbEnv["INSTALL_HEADER_DIR"] ) )
		sceneEnv.Alias( "install", vdbHeaderInstall )
		sceneEnv.Alias( "installScene", vdbHeaderInstall )

		# python module
		vdbPythonModuleEnv.Append(
			LIBS = [
				os.path.basename( sceneEnv.subst( "$INSTALL_LIB_NAME" ) ),
				os.path.basename( vdbEnv.subst( "$INSTALL_LIB_NAME" ) ),
			]
		)
		vdbPythonModule = vdbPythonModuleEnv.SharedLibrary( "python/IECoreVDB/_IECoreVDB", vdbPythonModuleSources )
		vdbPythonModuleEnv.Depends( vdbPythonModule, coreLibrary )
		vdbPythonModuleEnv.Depends( vdbPythonModule, corePythonLibrary )

		vdbPythonModuleInstall = vdbPythonModuleEnv.Install( "$INSTALL_PYTHON_DIR/IECoreVDB", vdbPythonScripts + vdbPythonModule )
		vdbPythonModuleEnv.AddPostAction( "$INSTALL_PYTHON_DIR/IECoreVDB", lambda target, source, env : makeSymLinks( vdbPythonModuleEnv, vdbPythonModuleEnv["INSTALL_PYTHON_DIR"] ) )
		vdbPythonModuleEnv.Alias( "install", vdbPythonModuleInstall )
		vdbPythonModuleEnv.Alias( "installScene", vdbPythonModuleInstall )

		Default( vdbLibrary, vdbPythonModule )

		# testing
		vdbTestEnv = testEnv.Clone()

		vdbTestEnv["ENV"]["PYTHONPATH"] = vdbTestEnv["ENV"]["PYTHONPATH"] + ":" + vdbTestEnv["VDB_PYTHON_PATH"]

		vdbTest = vdbTestEnv.Command( "test/IECoreVDB/results.txt", vdbPythonModule, "$PYTHON $TEST_VDB_SCRIPT --verbose" )
		NoCache( vdbTest )
		vdbTestEnv.Alias( "testVDB", vdbTest )

###########################################################################################
# Build and install the renderman display driver
###########################################################################################

if doConfigure :

	riDisplayDriverEnv = env.Clone( IECORE_NAME = "ieDisplay", SHLIBPREFIX="" )
	riDisplayDriverEnv.Append( CXXFLAGS = formatSystemIncludes( riDisplayDriverEnv, "$RMAN_ROOT/include" ) )

	c = Configure( riDisplayDriverEnv )
	if not c.CheckCXXHeader( "ndspy.h" ) :

		sys.stderr.write( "WARNING : ndspy.h not found - check RMAN_ROOT.\n" )
		c.Finish()

	else :

		c.Finish()

		# we can't append this before configuring, as then it gets built as
		# part of the configure process
		riDisplayDriverEnv.Append(
			LIBS = [
				os.path.basename( coreEnv.subst( "$INSTALL_LIB_NAME" ) ),
				os.path.basename( imageEnv.subst( "$INSTALL_LIB_NAME" ) ),
			]
		)

		riDisplayDriver = riDisplayDriverEnv.SharedLibrary( "src/rmanDisplays/ieDisplay/" + os.path.basename( riDisplayDriverEnv.subst( "$INSTALL_RMANDISPLAY_NAME" ) ), "src/rmanDisplays/ieDisplay/IEDisplay.cpp" )
		riDisplayDriverInstall = riDisplayDriverEnv.Install( os.path.dirname( riDisplayDriverEnv.subst( "$INSTALL_RMANDISPLAY_NAME" ) ), riDisplayDriver )
		riDisplayDriverEnv.NoCache( riDisplayDriverInstall )
		riDisplayDriverEnv.AddPostAction( riDisplayDriverInstall, lambda target, source, env : makeLibSymLinks( riDisplayDriverEnv, libNameVar="INSTALL_RMANDISPLAY_NAME" ) )
		riDisplayDriverEnv.Alias( "install", riDisplayDriverInstall )
		riDisplayDriverEnv.Alias( "installRI", riDisplayDriverInstall )

		Default( [ riDisplayDriver ] )

###########################################################################################
# Build, install and test the optional CoreGL library and bindings
###########################################################################################

if env["WITH_GL"] and doConfigure :

	glEnvSets = {
		"IECORE_NAME" : "IECoreGL",
	}

	glEnv = env.Clone( **glEnvSets )

	glEnvAppends = {
		"CXXFLAGS" : [
			# These are to work around warnings in boost::wave
			# while still using -Werror.
			"-Wno-format" if env["PLATFORM"] != "win32" else "",
			"-Wno-strict-aliasing" if env["PLATFORM"] != "win32" else "",
		] + formatSystemIncludes( glEnv, "$GLEW_INCLUDE_PATH" ),
		"LIBPATH" : [
			"$GLEW_LIB_PATH",
		],
	}

	glEnv.Append( **glEnvAppends )
	glEnv.Append( CXXFLAGS = "-DIECoreGL_EXPORTS")

	c = Configure( glEnv )

	if not c.CheckLibWithHeader( env.subst( "GLEW$GLEW_LIB_SUFFIX" ), "GL/glew.h", "CXX" ) :

		sys.stderr.write( "WARNING : GLEW library not found, not building IECoreGL - check GLEW_INCLUDE_PATH and GLEW_LIB_PATH.\n" )
		c.Finish()

	elif not c.CheckLibWithHeader( env.subst( "boost_wave" + env["BOOST_LIB_SUFFIX"] ), "boost/wave.hpp", "CXX" ) :

		sys.stderr.write( "WARNING : boost_wave library not found, not building IECoreGL - check BOOST_INCLUDE_PATH and BOOST_LIB_PATH.\n" )
		c.Finish()

	else :

		c.Finish()

		# we can't add this earlier as then it's built during the configure stage, and that's no good
		glEnv.Append(
			LIBS = [
				os.path.basename( coreEnv.subst( "$INSTALL_LIB_NAME" ) ),
				os.path.basename( imageEnv.subst( "$INSTALL_LIB_NAME" ) ),
				os.path.basename( sceneEnv.subst( "$INSTALL_LIB_NAME" ) ),
			]
		)

		if env["PLATFORM"]=="darwin" :
			glEnv.Append(
				FRAMEWORKS = [
					"OpenGL",
				]
			)
		elif env["PLATFORM"] == "win32" :
			glEnv.Append(
				LIBS = [
					glEnv.subst( "opengl$GLEW_LIB_SUFFIX" ),
					glEnv.subst( "glu$GLEW_LIB_SUFFIX" ),
				]
			)
		else :
			glEnv.Append(
				LIBS = [
					"GL",
					"GLU",
				]
			)

		glSources = sorted( glob.glob( "src/IECoreGL/*.cpp" ) )
		glPythonSources = sorted( glob.glob( "src/IECoreGL/bindings/*.cpp" ) )
		if "-DIECORE_WITH_FREETYPE" in glEnv["CPPFLAGS"] :
			glEnv.Append( LIBS = "freetype" )
		else :
			glSources.remove( "src/IECoreGL/Font.cpp" )
			glSources.remove( "src/IECoreGL/FontLoader.cpp" )
			glSources.remove( "src/IECoreGL/TextPrimitive.cpp" )
			glPythonSources.remove( "src/IECoreGL/bindings/FontBinding.cpp" )
			glPythonSources.remove( "src/IECoreGL/bindings/FontLoaderBinding.cpp" )

		glLibrary = glEnv.SharedLibrary( "lib/" + os.path.basename( glEnv.subst( "$INSTALL_LIB_NAME" ) ), glSources )
		glLibraryInstall = glEnv.Install( os.path.dirname( glEnv.subst( "$INSTALL_LIB_NAME" ) ), glLibrary )
		glEnv.NoCache( glLibraryInstall )
		glEnv.AddPostAction( glLibraryInstall, lambda target, source, env : makeLibSymLinks( glEnv ) )
		glEnv.Alias( "install", glLibraryInstall )
		glEnv.Alias( "installGL", glLibraryInstall )
		glEnv.Alias( "installLib", [ glLibraryInstall ] )

		glHeaders = glob.glob( "include/IECoreGL/*.h" ) + glob.glob( "include/IECoreGL/*.inl" )
		glHeaderInstall = glEnv.Install( "$INSTALL_HEADER_DIR/IECoreGL", glHeaders )
		glEnv.AddPostAction( "$INSTALL_HEADER_DIR/IECoreGL", lambda target, source, env : makeSymLinks( glEnv, glEnv["INSTALL_HEADER_DIR"] ) )
		glEnv.Alias( "install", glHeaderInstall )
		glEnv.Alias( "installGL", glHeaderInstall )

		glslHeaders = glob.glob( "glsl/IECoreGL/*.h" )
		glslHeaderInstall = glEnv.Install( "$INSTALL_GLSL_HEADER_DIR/IECoreGL", glslHeaders )
		glEnv.AddPostAction( "$INSTALL_GLSL_HEADER_DIR/IECoreGL", lambda target, source, env : makeSymLinks( glEnv, glEnv["INSTALL_GLSL_HEADER_DIR"] ) )
		glEnv.Alias( "install", glslHeaderInstall )
		glEnv.Alias( "installGL", glslHeaderInstall )

		glslShaderFiles = glob.glob( "glsl/*.frag" ) + glob.glob( "glsl/*.vert" )
		glslShaderInstall = glEnv.Install( "$INSTALL_GLSL_SHADER_DIR", glslShaderFiles )
		glEnv.AddPostAction( "$INSTALL_GLSL_SHADER_DIR", lambda target, source, env : makeSymLinks( glEnv, glEnv["INSTALL_GLSL_SHADER_DIR"] ) )
		glEnv.Alias( "install", glslShaderInstall )
		glEnv.Alias( "installGL", glslShaderInstall )

		glPythonModuleEnv = corePythonModuleEnv.Clone( **glEnvSets )
		glPythonModuleEnv.Append( **glEnvAppends )
		glPythonModuleEnv.Append(
			LIBS = [
				os.path.basename( coreEnv.subst( "$INSTALL_LIB_NAME" ) ),
				os.path.basename( glEnv.subst( "$INSTALL_LIB_NAME" ) ),
				os.path.basename( corePythonEnv.subst( "$INSTALL_PYTHONLIB_NAME" ) ),
				os.path.basename( imageEnv.subst( "$INSTALL_LIB_NAME" ) ),
				os.path.basename( sceneEnv.subst( "$INSTALL_LIB_NAME" ) ),
			]
		)
		glPythonModule = glPythonModuleEnv.SharedLibrary( "python/IECoreGL/_IECoreGL", glPythonSources )
		glPythonModuleEnv.Depends( glPythonModule, glLibrary )

		glPythonScripts = glob.glob( "python/IECoreGL/*.py" )
		glPythonModuleInstall = glPythonModuleEnv.Install( "$INSTALL_PYTHON_DIR/IECoreGL", glPythonScripts + glPythonModule )
		glPythonModuleEnv.AddPostAction( "$INSTALL_PYTHON_DIR/IECoreGL", lambda target, source, env : makeSymLinks( glPythonModuleEnv, glPythonModuleEnv["INSTALL_PYTHON_DIR"] ) )
		glPythonModuleEnv.Alias( "install", glPythonModuleInstall )
		glPythonModuleEnv.Alias( "installGL", glPythonModuleInstall )

		if coreEnv["INSTALL_COREGL_POST_COMMAND"]!="" :
			# this is the only way we could find to get a post action to run for an alias
			glPythonModuleEnv.Alias( "install", glPythonModuleInstall, "$INSTALL_COREGL_POST_COMMAND" )
			glPythonModuleEnv.Alias( "installGL", glPythonModuleInstall, "$INSTALL_COREGL_POST_COMMAND" )

		Default( [ glLibrary, glPythonModule ] )

		glTestEnv = testEnv.Clone()
		glTestEnv["ENV"]["PYTHONPATH"] = glTestEnv["ENV"]["PYTHONPATH"] + ":python"
		glTestEnv["ENV"]["IECOREGL_SHADER_INCLUDE_PATHS"] = "./glsl"
		for e in ["DISPLAY", "XAUTHORITY"] :
			if e in os.environ :
				glTestEnv["ENV"][e] = os.environ[e]

		glTest = glTestEnv.Command( "test/IECoreGL/results.txt", glPythonModule, "$PYTHON $TEST_GL_SCRIPT --verbose" )
		NoCache( glTest )
		glTestEnv.Depends( glTest, corePythonModule )
		glTestEnv.Depends( glTest, glob.glob( "test/IECoreGL/*.py" ) )
		glTestEnv.Alias( "testGL", glTest )

###########################################################################################
# Build, install and test the coreMaya library and bindings
###########################################################################################

mayaEnvSets = {
	"IECORE_NAME" : "IECoreMaya",
}

mayaEnv = env.Clone( **mayaEnvSets )

mayaEnvAppends = {
	"CXXFLAGS" : [
		"-DIECoreMaya_EXPORTS",
		## \todo: remove once we've dropped all VP1 code
		"-Wno-deprecated-declarations",
	] + formatSystemIncludes( mayaEnv, [ "$GLEW_INCLUDE_PATH", "$MAYA_ROOT/include" ] ),
	"LIBS" : [
		"OpenMaya",
		"OpenMayaUI",
		"OpenMayaAnim",
		"OpenMayaFX",
		"boost_python" + pythonEnv["BOOST_LIB_SUFFIX"],
	],
	"CPPFLAGS" : [
		"-D_BOOL",
		"-DREQUIRE_IOSTREAM",
		pythonEnv["PYTHON_INCLUDE_FLAGS"],
	],
}

if env["PLATFORM"]=="posix" :
	mayaEnvAppends["CPPFLAGS"] += ["-DLINUX"]
	mayaEnvAppends["LIBPATH"] = ["$MAYA_ROOT/lib"]
	if os.path.exists( mayaEnv.subst( "$MAYA_ROOT/lib/libOpenMayalib.a" ) ) :
		mayaEnvAppends["LIBS"]  += ["OpenMayalib"]

elif env["PLATFORM"]=="darwin" :
	mayaEnvAppends["CPPFLAGS"]  += ["-DOSMac_","-DOSMac_MachO_"]
	mayaEnvAppends["LIBPATH"] = ["$MAYA_ROOT/MacOS"]
	mayaEnvAppends["CPPPATH"] = ["$MAYA_ROOT/../../devkit/include"]
	mayaEnvAppends["LIBS"] += ["Foundation", "OpenMayaRender"]
	mayaEnvAppends["FRAMEWORKS"] = ["AGL", "OpenGL"]

mayaEnv.Append( **mayaEnvAppends )

mayaEnv.Append( SHLINKFLAGS = pythonEnv["PYTHON_LINK_FLAGS"].split() )

mayaPythonModuleEnv = pythonModuleEnv.Clone( **mayaEnvSets )
mayaPythonModuleEnv.Append( **mayaEnvAppends )

mayaPluginEnv = mayaEnv.Clone( IECORE_NAME="ieCore" )

haveMaya = False

if doConfigure :

	c = Configure( mayaEnv )

	if not c.CheckCXXHeader( "maya/MVectorArray.h" ) :

		sys.stderr.write( "WARNING : no maya devkit found, not building IECoreMaya - check MAYA_ROOT.\n" )
		c.Finish()

	else :

		c.Finish()

		haveMaya = True

		mayaSources = sorted( glob.glob( "src/IECoreMaya/*.cpp" ) )
		mayaHeaders = glob.glob( "include/IECoreMaya/bindings/*.h" ) + glob.glob( "include/IECoreMaya/*.h" ) + glob.glob( "include/IECoreMaya/*.inl" )
		mayaBindingHeaders = glob.glob( "include/IECoreMaya/bindings/*.h" ) + glob.glob( "include/IECoreMaya/bindings/*.inl" )
		mayaPythonSources = sorted( glob.glob( "src/IECoreMaya/bindings/*.cpp" ) )
		mayaPythonScripts = glob.glob( "python/IECoreMaya/*.py" )
		mayaMel = glob.glob( "mel/IECoreMaya/*.mel" )
		mayaPluginSources = [ "src/IECoreMaya/plugin/Plugin.cpp" ]

		# we can't append this before configuring, as then it gets built as
		# part of the configure process
		mayaEnv.Append( LIBS = os.path.basename( coreEnv.subst( "$INSTALL_LIB_NAME" ) ) )
		mayaEnv.Append( LIBS = os.path.basename( imageEnv.subst( "$INSTALL_LIB_NAME" ) ) )
		mayaEnv.Append( LIBS = os.path.basename( glEnv.subst( "$INSTALL_LIB_NAME" ) ) )
		mayaEnv.Append( LIBS = os.path.basename( sceneEnv.subst( "$INSTALL_LIB_NAME" ) ) )
		mayaEnv.Append( LIBS = os.path.basename( corePythonEnv.subst( "$INSTALL_PYTHONLIB_NAME" ) ) )

		# maya library
		mayaLibrary = mayaEnv.SharedLibrary( "lib/" + os.path.basename( mayaEnv.subst( "$INSTALL_MAYALIB_NAME" ) ), mayaSources )
		mayaLibraryInstall = mayaEnv.Install( os.path.dirname( mayaEnv.subst( "$INSTALL_MAYALIB_NAME" ) ), mayaLibrary )
		mayaEnv.NoCache( mayaLibraryInstall )
		mayaEnv.AddPostAction( mayaLibraryInstall, lambda target, source, env : makeLibSymLinks( mayaEnv, "INSTALL_MAYALIB_NAME" ) )
		mayaEnv.Alias( "install", mayaLibraryInstall )
		mayaEnv.Alias( "installMaya", mayaLibraryInstall )
		mayaEnv.Alias( "installLib", [ mayaLibraryInstall ] )

		# maya headers
		mayaHeaderInstall = mayaEnv.Install( "$INSTALL_HEADER_DIR/IECoreMaya", mayaHeaders )
		mayaHeaderInstall += mayaEnv.Install( "$INSTALL_HEADER_DIR/IECoreMaya/bindings", mayaBindingHeaders )
		mayaEnv.AddPostAction( "$INSTALL_HEADER_DIR/IECoreMaya", lambda target, source, env : makeSymLinks( mayaEnv, mayaEnv["INSTALL_HEADER_DIR"] ) )
		mayaEnv.Alias( "install", mayaHeaderInstall )
		mayaEnv.Alias( "installMaya", mayaHeaderInstall )

		# maya mel
		mayaMelInstall = mayaEnv.Install( "$INSTALL_MEL_DIR", mayaMel )
		mayaEnv.AddPostAction( "$INSTALL_MEL_DIR", lambda target, source, env : makeSymLinks( mayaEnv, mayaEnv["INSTALL_MEL_DIR"] ) )
		mayaEnv.Alias( "install", mayaMelInstall )
		mayaEnv.Alias( "installMaya", mayaMelInstall )

		# maya icons
		mayaIcons = glob.glob( "icons/IECoreMaya/*.xpm" ) + glob.glob( "icons/IECoreMaya/*.png" )
		mayaIconInstall = mayaEnv.Install( "$INSTALL_MAYAICON_DIR", source=mayaIcons )
		mayaEnv.Alias( "install", mayaIconInstall )
		mayaEnv.Alias( "installMaya", mayaIconInstall )

		# maya plugin
		mayaPluginEnv.Append(
			LIBS = [
				os.path.basename( coreEnv.subst( "$INSTALL_MAYALIB_NAME" ) ),
				os.path.basename( mayaEnv.subst( "$INSTALL_MAYALIB_NAME" ) ),
			]
		)
		if env["PLATFORM"]=="darwin" :
			mayaPluginEnv['SHLINKFLAGS'] = '$LINKFLAGS -bundle'
			mayaPluginEnv['SHLIBSUFFIX'] =  '.bundle'

		mayaPluginTarget = "plugins/maya/" + os.path.basename( mayaPluginEnv.subst( "$INSTALL_MAYAPLUGIN_NAME" ) )

		if env["WITH_MAYA_PLUGIN_LOADER"] :

			mayaPluginLoaderSources = [ 'src/IECoreMaya/plugin/Loader.cpp' ]

			mayaPluginLoaderEnv = mayaPluginEnv.Clone()
			mayaPluginLoaderEnv.Append(
				LIBS = [
					"dl"
				]
			)

			mayaPluginLoader = mayaPluginLoaderEnv.SharedLibrary( mayaPluginTarget, mayaPluginLoaderSources, SHLIBPREFIX="" )
			mayaPluginLoaderInstall = mayaPluginLoaderEnv.InstallAs( mayaPluginLoaderEnv.subst( "$INSTALL_MAYAPLUGIN_NAME$SHLIBSUFFIX" ), mayaPluginLoader )
			mayaPluginLoaderEnv.AddPostAction( mayaPluginLoaderInstall, lambda target, source, env : makeSymLinks( mayaPluginLoaderEnv, mayaPluginLoaderEnv["INSTALL_MAYAPLUGIN_NAME"] ) )
			mayaPluginLoaderEnv.Alias( "install", mayaPluginLoaderInstall )
			mayaPluginLoaderEnv.Alias( "installMaya", mayaPluginLoaderInstall )

			Default( mayaPluginLoader )

			mayaPluginEnv["INSTALL_MAYAPLUGIN_NAME"] = os.path.join( os.path.dirname( mayaPluginEnv["INSTALL_MAYAPLUGIN_NAME"] ), 'impl', os.path.basename( mayaPluginEnv["INSTALL_MAYAPLUGIN_NAME"] ) )
			mayaPluginTarget = "plugins/maya/impl/" + os.path.basename( mayaPluginEnv.subst( "$INSTALL_MAYAPLUGIN_NAME" ) )

		mayaPlugin = mayaPluginEnv.SharedLibrary( mayaPluginTarget, mayaPluginSources, SHLIBPREFIX="" )
		mayaPluginInstall = mayaPluginEnv.Install( os.path.dirname( mayaPluginEnv.subst( "$INSTALL_MAYAPLUGIN_NAME" ) ), mayaPlugin )
		mayaPluginEnv.Depends( mayaPlugin, corePythonModule )

		mayaPluginEnv.AddPostAction( mayaPluginInstall, lambda target, source, env : makeSymLinks( mayaPluginEnv, mayaPluginEnv["INSTALL_MAYAPLUGIN_NAME"] ) )
		mayaPluginEnv.Alias( "install", mayaPluginInstall )
		mayaPluginEnv.Alias( "installMaya", mayaPluginInstall )

		# maya python
		mayaPythonModuleEnv.Append(
			LIBS = [
				os.path.basename( coreEnv.subst( "$INSTALL_LIB_NAME" ) ),
				os.path.basename( mayaEnv.subst( "$INSTALL_LIB_NAME" ) ),
				os.path.basename( corePythonEnv.subst( "$INSTALL_PYTHONLIB_NAME" ) ),
			]
		)
		mayaPythonModule = mayaPythonModuleEnv.SharedLibrary( "python/IECoreMaya/_IECoreMaya", mayaPythonSources )
		mayaPythonModuleEnv.Depends( mayaPythonModule, mayaLibrary )

		mayaPythonModuleInstall = mayaPythonModuleEnv.Install( "$INSTALL_PYTHON_DIR/IECoreMaya", mayaPythonScripts + mayaPythonModule )
		mayaPythonModuleEnv.AddPostAction( "$INSTALL_PYTHON_DIR/IECoreMaya", lambda target, source, env : makeSymLinks( mayaPythonModuleEnv, mayaPythonModuleEnv["INSTALL_PYTHON_DIR"] ) )
		mayaPythonModuleEnv.Alias( "install", mayaPythonModuleInstall )
		mayaPythonModuleEnv.Alias( "installMaya", mayaPythonModuleInstall )

		if coreEnv["INSTALL_COREMAYA_POST_COMMAND"]!="" :
			# this is the only way we could find to get a post action to run for an alias
			mayaPythonModuleEnv.Alias( "install", mayaPythonModuleInstall, "$INSTALL_COREMAYA_POST_COMMAND" )
			mayaPythonModuleEnv.Alias( "installMaya", mayaPythonModuleInstall, "$INSTALL_COREMAYA_POST_COMMAND" )

		Default( [ mayaLibrary, mayaPlugin, mayaPythonModule ] )

		mayaTestEnv = testEnv.Clone()

		mayaTestLibPaths = mayaEnv.subst( ":".join( mayaPythonModuleEnv["LIBPATH"] ) )
		mayaTestEnv["ENV"][mayaTestEnv["TEST_LIBRARY_PATH_ENV_VAR"]] += ":" + mayaTestLibPaths
		mayaTestEnv["ENV"][libraryPathEnvVar] += ":" + mayaTestLibPaths

		mayaTestEnv["ENV"]["PATH"] = mayaEnv.subst( "$MAYA_ROOT/bin:" ) + mayaEnv["ENV"]["PATH"]
		mayaTestEnv["ENV"]["MAYA_PLUG_IN_PATH"] = "./plugins/maya:./test/IECoreMaya/plugins"
		mayaTestEnv["ENV"]["MAYA_SCRIPT_PATH"] = "./mel"
		mayaTestEnv["ENV"]["PYTHONHOME"] = mayaTestEnv.subst( "$MAYA_ROOT" )
		mayaTestEnv["ENV"]["MAYA_LOCATION"] = mayaTestEnv.subst( "$MAYA_ROOT" )
		mayaTestEnv["ENV"]["LM_LICENSE_FILE"] = env["MAYA_LICENSE_FILE"]
		mayaTestEnv["ENV"]["AUTODESK_ADLM_THINCLIENT_ENV"] = env["MAYA_ADLM_ENV_FILE"]

		mayaPythonTestEnv = mayaTestEnv.Clone()

		mayaTestEnv.Append( **mayaEnvAppends )
		mayaTestEnv.Append(
			LIBS = [
				os.path.basename( coreEnv.subst( "$INSTALL_LIB_NAME" ) ),
				os.path.basename( mayaEnv.subst( "$INSTALL_LIB_NAME" ) ),
				"OpenMayalib"
			]
		)

		mayaPythonTest = mayaPythonTestEnv.Command( "test/IECoreMaya/resultsPython.txt", mayaPythonModule, "mayapy $TEST_MAYA_SCRIPT" )
		NoCache( mayaPythonTest )
		mayaPythonTestEnv.Depends( mayaPythonTest, [ mayaPlugin, mayaPythonModule, mayaLibrary ] )
		mayaPythonTestEnv.Depends( mayaPythonTest, glob.glob( "test/IECoreMaya/*.py" ) )
		mayaPythonTestEnv.Depends( mayaPythonTest, glob.glob( "python/IECoreMaya/*.py" ) )
		if env["WITH_MAYA_PLUGIN_LOADER"] :
			mayaPythonTestEnv.Depends( mayaPythonTest, mayaPluginLoader )
		if env["WITH_GL"] :
			mayaPythonTestEnv.Depends( mayaPythonTest, [ glLibrary, glPythonModule ] )
		mayaPythonTestEnv.Alias( "testMaya", mayaPythonTest )
		mayaPythonTestEnv.Alias( "testMayaPython", mayaPythonTest )

###########################################################################################
# Build and install the coreNuke library, plugin, python module and headers
###########################################################################################

nukeEnvSets = {
	"IECORE_NAME" : "IECoreNuke"
}

nukeEnv = env.Clone( **nukeEnvSets )

nukeEnvAppends = {

	"CPPFLAGS" : [
		pythonEnv["PYTHON_INCLUDE_FLAGS"],
	],

	"LINKFLAGS" : [
		"-Wl,-rpath-link=$NUKE_ROOT",
	],

	"LIBPATH" : [
		"$NUKE_ROOT",
	],

	"LIBS" : [
		"GLEW$GLEW_LIB_SUFFIX",
	],

	"CXXFLAGS" : formatSystemIncludes( nukeEnv, [ "$NUKE_ROOT/include", "$GLEW_INCLUDE_PATH" ] )

}

if env["PLATFORM"] == "darwin" :
	# FN_OS_MAC is required to work around isnan errors in DDImage/Matrix4.h
	nukeEnvAppends["CPPFLAGS"].append( "-DFN_OS_MAC" )

nukeEnv.Append( **nukeEnvAppends )
nukeEnv.Append( SHLINKFLAGS = pythonEnv["PYTHON_LINK_FLAGS"].split() )
if env["PLATFORM"] == "darwin" :
	nukeEnv.Append( FRAMEWORKS = [ "OpenGL" ] )

nukePythonModuleEnv = pythonModuleEnv.Clone( **nukeEnvSets )
nukePythonModuleEnv.Append( **nukeEnvAppends )

nukePluginEnv = nukeEnv.Clone( IECORE_NAME="ieCore" )

nukeTestEnv = testEnv.Clone()
nukeTestEnv["ENV"]["LM_LICENSE_FILE"] = nukeTestEnv["NUKE_LICENSE_FILE"]
nukeTestEnv["ENV"]["foundry_LICENSE"] = nukeTestEnv["NUKE_LICENSE_FILE"]
nukeTestEnv["ENV"]["NUKE_PATH"] = "plugins/nuke"
nukeTestEnv["ENV"]["IECORE_OP_PATHS"] = "test/IECoreNuke/ops:test/IECore/ops"

if doConfigure :

	c = Configure( nukeEnv )

	if not c.CheckHeader( "DDImage/Vector3.h", "\"\"", "CXX" ) :

		sys.stderr.write( "WARNING : no nuke devkit found, not building IECoreNuke - check NUKE_ROOT.\n" )
		c.Finish()

	else :

		# figure out the nuke version from the headers
		nukeMajorVersion = None
		nukeMinorVersion = None
		nukeVersionHeader = env.FindFile( "DDImage/ddImageVersionNumbers.h", nukeEnv["CXXFLAGS"] )
		if nukeVersionHeader :

			for line in open( str( nukeVersionHeader ) ) :
				w = line.split()
				if len( w ) > 1 :
					if w[0]=="#define" and w[1]=="kDDImageVersionMajorNum" :
						nukeMajorVersion = int( w[2] )
					elif w[0]=="#define" and w[1]=="kDDImageVersionMinorNum" :
						nukeMinorVersion = int( w[2] )

		else :

			nukeMajorVersion = 4
			nukeMinorVersion = 8

		if nukeMajorVersion is None or nukeMinorVersion is None :

			sys.stderr.write( "ERROR : unable to determine nuke version - not building IECoreNuke.\n" )

		else :

			nukeEnv["NUKE_MAJOR_VERSION"] = nukeMajorVersion
			nukeEnv["NUKE_MINOR_VERSION"] = nukeMinorVersion

			nukeTestEnv["NUKE_MAJOR_VERSION"] = nukeMajorVersion
			nukeTestEnv["NUKE_MINOR_VERSION"] = nukeMinorVersion

			if nukeMajorVersion >=5 and nukeMinorVersion >=0 :
				nukeLibName = "DDImage"
			else :
				nukeLibName = "DDImage%d.%d" % ( nukeMajorVersion, nukeMinorVersion )

			if not c.CheckLibWithHeader( nukeLibName, "DDImage/Vector3.h", "CXX" ) :

				sys.stderr.write( "WARNING : no nuke libraries found, not building IECoreNuke - check NUKE_ROOT.\n" )
				c.Finish()

			else :

				c.Finish()

				# we can't add this earlier as then it's built during the configure stage, and that's no good
				nukeEnv.Append( LIBS = [
					os.path.basename( coreEnv.subst( "$INSTALL_LIB_NAME" ) ),
					os.path.basename( imageEnv.subst( "$INSTALL_LIB_NAME" ) ),
					os.path.basename( corePythonEnv.subst( "$INSTALL_PYTHONLIB_NAME" ) ),
					os.path.basename( glEnv.subst( "$INSTALL_LIB_NAME" ) ),
				]	)

				nukeEnv.Append( LIBS = [ nukeLibName, "boost_python$BOOST_LIB_SUFFIX" ] )

				nukeEnv.Append(
					CPPFLAGS = [
						"-DIECORENUKE_NUKE_MAJOR_VERSION=$NUKE_MAJOR_VERSION",
						"-DIECORENUKE_NUKE_MINOR_VERSION=$NUKE_MINOR_VERSION",
						"-DIECoreNuke_EXPORTS",
					]
				)

				nukePythonModuleEnv.Append( LIBS = [
					os.path.basename( nukeEnv.subst( "$INSTALL_LIB_NAME" ) ),
					os.path.basename( coreEnv.subst( "$INSTALL_LIB_NAME" ) ),
					os.path.basename( corePythonEnv.subst( "$INSTALL_PYTHONLIB_NAME" ) ),
				] )

				nukeHeaders = glob.glob( "include/IECoreNuke/*.h" ) + glob.glob( "include/IECoreNuke/*.inl" )
				nukeSources = sorted( glob.glob( "src/IECoreNuke/*.cpp" ) )
				nukePythonSources = sorted( glob.glob( "src/IECoreNuke/bindings/*.cpp" ) )
				nukePythonScripts = glob.glob( "python/IECoreNuke/*.py" )
				nukePluginSources = sorted( glob.glob( "src/IECoreNuke/plugin/*.cpp" ) )
				nukeNodeNames = [ "ieObject", "ieOp", "ieDrawable", "ieDisplay" ]

				# nuke library
				nukeEnv.Append( LIBS = [ "boost_signals" + env["BOOST_LIB_SUFFIX"] ] )
				nukeLibrary = nukeEnv.SharedLibrary( "lib/" + os.path.basename( nukeEnv.subst( "$INSTALL_NUKELIB_NAME" ) ), nukeSources )
				nukeLibraryInstall = nukeEnv.Install( os.path.dirname( nukeEnv.subst( "$INSTALL_NUKELIB_NAME" ) ), nukeLibrary )
				nukeEnv.AddPostAction( nukeLibraryInstall, lambda target, source, env : makeLibSymLinks( nukeEnv, "INSTALL_NUKELIB_NAME" ) )
				nukeEnv.Alias( "install", nukeLibraryInstall )
				nukeEnv.Alias( "installNuke", nukeLibraryInstall )
				nukeEnv.Alias( "installLib", [ nukeLibraryInstall ] )

				# nuke headers

				nukeHeaderInstall = nukeEnv.Install( "$INSTALL_HEADER_DIR/IECoreNuke", nukeHeaders )
				nukeEnv.AddPostAction( "$INSTALL_HEADER_DIR/IECoreNuke", lambda target, source, env : makeSymLinks( nukeEnv, nukeEnv["INSTALL_HEADER_DIR"] ) )
				nukeEnv.Alias( "installNuke", nukeHeaderInstall )
				nukeEnv.Alias( "install", nukeHeaderInstall )

				# nuke python module

				nukePythonModule = nukePythonModuleEnv.SharedLibrary( "python/IECoreNuke/_IECoreNuke", nukePythonSources )
				nukePythonModuleInstall = nukePythonModuleEnv.Install( "$INSTALL_NUKEPYTHON_DIR/IECoreNuke", nukePythonScripts + nukePythonModule )
				nukePythonModuleEnv.AddPostAction( "$INSTALL_NUKEPYTHON_DIR/IECoreNuke", lambda target, source, env : makeSymLinks( nukePythonModuleEnv, nukePythonModuleEnv["INSTALL_NUKEPYTHON_DIR"] ) )
				nukePythonModuleEnv.Alias( "install", nukePythonModuleInstall )
				nukePythonModuleEnv.Alias( "installNuke", nukePythonModuleInstall )
				nukePythonModuleEnv.Depends( nukePythonModule, corePythonModule )

				if coreEnv["INSTALL_CORENUKE_POST_COMMAND"]!="" :
					# this is the only way we could find to get a post action to run for an alias
					nukeEnv.Alias( "install", nukeLibraryInstall, "$INSTALL_CORENUKE_POST_COMMAND" )
					nukeEnv.Alias( "installNuke", nukeLibraryInstall, "$INSTALL_CORENUKE_POST_COMMAND" )

				# nuke plugin

				nukePluginEnv.Append(
					LIBS = [
						os.path.basename( coreEnv.subst( "$INSTALL_NUKELIB_NAME" ) ),
						os.path.basename( nukeEnv.subst( "$INSTALL_NUKELIB_NAME" ) ),
					]
				)
				nukePluginTarget = "plugins/nuke/" + os.path.basename( nukePluginEnv.subst( "$INSTALL_NUKEPLUGIN_NAME" ) )
				nukePlugin = nukePluginEnv.SharedLibrary( nukePluginTarget, nukePluginSources, SHLIBPREFIX="" )
				nukePluginInstall = nukePluginEnv.Install( os.path.dirname( nukePluginEnv.subst( "$INSTALL_NUKEPLUGIN_NAME" ) ), nukePlugin )

				nukePluginEnv.AddPostAction( nukePluginInstall, lambda target, source, env : makeSymLinks( nukePluginEnv, nukePluginEnv["INSTALL_NUKEPLUGIN_NAME"] ) )
				nukePluginEnv.Alias( "install", nukePluginInstall )
				nukePluginEnv.Alias( "installNuke", nukePluginInstall )

				Default( [ nukeLibrary, nukePythonModule, nukePlugin ] )

				# nuke menu

				nukeMenuInstall = nukePluginEnv.Install( os.path.dirname( nukePluginEnv.subst( "$INSTALL_NUKEPLUGIN_NAME" ) ), "src/IECoreNuke/plugin/menu.py" )
				nukePluginEnv.Alias( "install", nukeMenuInstall )

				# stubs for each of the nodes within the plugin

				nukeStubs = []
				for nodeName in nukeNodeNames :

					nukeStubEnv = nukePluginEnv.Clone( IECORE_NAME=nodeName )
					nukeStubName = "plugins/nuke/" + os.path.basename( nukeStubEnv.subst( "$INSTALL_NUKEPLUGIN_NAME" ) ) + ".tcl"
					nukeStub = nukePluginEnv.Command( nukeStubName, nukePlugin, "echo 'load ieCore' > $TARGET" )
					nukeStubInstall = nukeStubEnv.Install( os.path.dirname( nukeStubEnv.subst( "$INSTALL_NUKEPLUGIN_NAME" ) ), nukeStub )
					nukeStubEnv.Alias( "install", nukeStubInstall )
					nukeStubEnv.Alias( "installNuke", nukeStubInstall )
					nukeStubs.append( nukeStub )
					Default( [ nukeStub ] )

				# nuke icons
				nukeIcons = glob.glob( "icons/IECoreNuke/*.png" )
				nukeIconInstall = nukeEnv.Install( "$INSTALL_NUKEICON_DIR", source=nukeIcons )
				nukeEnv.Alias( "install", nukeIconInstall )
				nukeEnv.Alias( "installNuke", nukeIconInstall )

				# nuke tests

				nukeTest = nukeTestEnv.Command( "test/IECoreNuke/resultsPython.txt", nukeLibrary, "echo \"execfile( '$TEST_NUKE_SCRIPT' )\" | $NUKE_ROOT/Nuke${NUKE_MAJOR_VERSION}.${NUKE_MINOR_VERSION} -t" )
				NoCache( nukeTest )
				nukeTestEnv.Depends( nukeTest, glob.glob( "test/IECoreNuke/*.py" ) )
				nukeTestEnv.Depends( nukeTest, nukePythonModule )
				nukeTestEnv.Depends( nukeTest, nukePlugin )
				nukeTestEnv.Depends( nukeTest, nukeStubs )
				nukeTestEnv.Alias( "testNuke", nukeTest )

###########################################################################################
# Build, install and test the coreHoudini library and bindings
###########################################################################################

houdiniEnvSets = {
	"IECORE_NAME" : "IECoreHoudini",
}

houdiniEnv = env.Clone( **houdiniEnvSets )

houdiniEnvAppends = {
	"CXXFLAGS" : [
		"$HOUDINI_CXX_FLAGS",
		"-DMAKING_DSO",
		"-DIECoreHoudini_EXPORTS",
	] + formatSystemIncludes( houdiniEnv, "$HOUDINI_INCLUDE_PATH" ),

	"CPPFLAGS" : [
		## \todo: libIECoreHoudini should not use python.
		## Remove it from the src and then remove these flags.
		pythonEnv["PYTHON_INCLUDE_FLAGS"],
	],
	"LIBPATH" : [
		"$HOUDINI_LIB_PATH",
		"$GLEW_LIB_PATH",
	],
	"LIBS" : [
		"HoudiniUI",
		"HoudiniOPZ",
		"HoudiniOP3",
		"HoudiniOP2",
		"HoudiniOP1",
		"HoudiniSIM",
		"HoudiniGEO",
		"HoudiniPRM",
		"HoudiniUT",
		"HoudiniRAY",
		"HoudiniAPPS3",
		## \todo: libIECoreHoudini should not use python.
		## Remove it from the src and then remove this lib.
		"boost_python" + env["BOOST_LIB_SUFFIX"],
		"GLEW$GLEW_LIB_SUFFIX"
	]
}

if env["WITH_GL"] :
	houdiniEnvAppends["CXXFLAGS"].append( formatSystemIncludes( houdiniEnv, "$GLEW_INCLUDE_PATH" ) )
	houdiniEnvAppends["LIBPATH"].append( "$GLEW_LIB_PATH" )
	houdiniEnvAppends["LIBS"].append( "GLEW$GLEW_LIB_SUFFIX" )

if env["PLATFORM"]=="posix" :
	houdiniEnvAppends["CPPFLAGS"] += ["-DLINUX"]
elif env["PLATFORM"]=="darwin" :
	houdiniEnvAppends["CPPFLAGS"] += ["-D__APPLE__"]
	houdiniEnvAppends["FRAMEWORKS"] = ["OpenGL"]
	houdiniEnvAppends["LIBS"] += [ "GR"]

houdiniEnv.Append( **houdiniEnvAppends )

houdiniEnv.Append( SHLINKFLAGS = pythonEnv["PYTHON_LINK_FLAGS"].split() )
houdiniEnv.Prepend( SHLINKFLAGS = "$HOUDINI_LINK_FLAGS" )

houdiniPythonModuleEnv = pythonModuleEnv.Clone( **houdiniEnvSets )
houdiniPythonModuleEnv.Append( **houdiniEnvAppends )
if env["PLATFORM"] == "posix" :
	## We really want to not have the -Wno-strict-aliasing flag, but it's necessary to stop boost
	# python warnings that don't seem to be prevented by including boost via -isystem even. Better to
	# be able to have -Werror but be missing one warning than to have no -Werror.
	## \todo This is probably only necessary for specific gcc versions where -isystem doesn't
	# fully work. Reenable when we encounter versions that work correctly.
	houdiniPythonModuleEnv.Append( CXXFLAGS = [ "-Wno-strict-aliasing" ] )

houdiniPluginEnv = houdiniEnv.Clone( IECORE_NAME="ieCoreHoudini" )

if doConfigure :

	# Since we only build shared libraries and not exectuables,
	# we only need to check that shared libs will link correctly.
	# This approach succeeds because building a shared library
	# doesn't require resolving the unresolved symbols of the
	# libraries that it links to.
	houdiniCheckEnv = houdiniEnv.Clone()
	houdiniCheckEnv.Append( CXXFLAGS = [ "-fPIC" ] )
	houdiniCheckEnv.Append( LINKFLAGS = [ "-shared" ] )
	c = Configure( houdiniCheckEnv )

	if not c.CheckLibWithHeader( "HoudiniGEO", "SOP/SOP_API.h", "CXX" ) :

		sys.stderr.write( "WARNING : no houdini devkit found, not building IECoreHoudini - check HOUDINI_ROOT.\n" )
		c.Finish()

	else :

		# Houdini 16.0 and beyond can optionally ship using Qt5.
		# Since IECoreHoudini makes some UI related calls, we add
		# a custom define so we can change the logic as needed.
		if os.path.exists( os.path.join( houdiniCheckEnv.subst( "$HOUDINI_LIB_PATH" ), "libQt5Core.so" ) ) :
			houdiniPythonModuleEnv.Append( CXXFLAGS = "-DIECOREHOUDINI_WITH_QT5" )

		c.Finish()

		#=====
		# glob the files
		#=====
		houdiniSources = sorted( glob.glob( "src/IECoreHoudini/*.cpp" ) )
		houdiniHeaders = glob.glob( "include/IECoreHoudini/*.h" ) + glob.glob( "include/IECoreHoudini/*.inl" )
		houdiniBindingHeaders = glob.glob( "include/IECoreHoudini/bindings/*.h" ) + glob.glob( "include/IECoreHoudini/bindings/*.inl" )
		houdiniPythonSources = sorted( glob.glob( "src/IECoreHoudini/bindings/*.cpp" ) )
		houdiniPythonScripts = glob.glob( "python/IECoreHoudini/*.py" )
		houdiniPluginSources = [ "src/IECoreHoudini/plugin/Plugin.cpp" ]
		if not env['WITH_GL'] :
			houdiniSources.remove( "src/IECoreHoudini/GR_CortexPrimitive.cpp" )
			houdiniSources.remove( "src/IECoreHoudini/GUI_CortexPrimitiveHook.cpp" )
		else:
		    houdiniEnv.Append( CPPFLAGS = '-DIECOREHOUDINI_WITH_GL' )

		# we can't append this before configuring, as then it gets built as
		# part of the configure process
		houdiniEnv.Append(
			LIBS = [
				os.path.basename( coreEnv.subst( "$INSTALL_LIB_NAME" ) ),
				os.path.basename( sceneEnv.subst( "$INSTALL_LIB_NAME" ) ),
				os.path.basename( corePythonEnv.subst( "$INSTALL_PYTHONLIB_NAME" ) ),
			]
		)
		if env['WITH_GL'] :
			houdiniEnv.Append( LIBS = os.path.basename( glEnv.subst( "$INSTALL_LIB_NAME" ) ) )

		#=====
		# build library
		#=====
		houdiniLib = houdiniEnv.SharedLibrary( "lib/" + os.path.basename( houdiniEnv.subst( "$INSTALL_HOUDINILIB_NAME" ) ), houdiniSources )
		houdiniLibInstall = houdiniEnv.Install( os.path.dirname( houdiniEnv.subst( "$INSTALL_HOUDINILIB_NAME" ) ), houdiniLib )
		houdiniEnv.NoCache( houdiniLibInstall )
		houdiniEnv.AddPostAction( houdiniLibInstall, lambda target, source, env : makeLibSymLinks( houdiniEnv, "INSTALL_HOUDINILIB_NAME" ) )
		houdiniEnv.Alias( "install", houdiniLibInstall )
		houdiniEnv.Alias( "installHoudini", houdiniLibInstall )
		houdiniEnv.Alias( "installLib", [ houdiniLibInstall ] )

		#=====
		# install headers
		#=====
		houdiniHeaderInstall = houdiniEnv.Install( "$INSTALL_HEADER_DIR/IECoreHoudini", houdiniHeaders )
		houdiniHeaderInstall += houdiniEnv.Install( "$INSTALL_HEADER_DIR/IECoreHoudini/bindings", houdiniBindingHeaders )
		houdiniEnv.AddPostAction( "$INSTALL_HEADER_DIR/IECoreHoudini", lambda target, source, env : makeSymLinks( houdiniEnv, houdiniEnv["INSTALL_HEADER_DIR"] ) )
		houdiniEnv.Alias( "install", houdiniHeaderInstall )
		houdiniEnv.Alias( "installHoudini", houdiniHeaderInstall )

		#=====
		# build houdini plugin
		#=====
		houdiniPluginEnv.Append(
			LIBS=[
				os.path.basename( houdiniEnv.subst( "$INSTALL_HOUDINILIB_NAME" ) ),
			],
		)
		houdiniPluginTarget = "plugins/houdini/" + os.path.basename( houdiniPluginEnv.subst( "$INSTALL_HOUDINIPLUGIN_NAME" ) )
		houdiniPlugin = houdiniPluginEnv.SharedLibrary( houdiniPluginTarget, houdiniPluginSources, SHLIBPREFIX="" )
		houdiniPluginInstall = houdiniPluginEnv.Install( os.path.dirname( houdiniPluginEnv.subst( "$INSTALL_HOUDINIPLUGIN_NAME" ) ), houdiniPlugin )
		houdiniPluginEnv.Depends( houdiniPlugin, corePythonModule )
		houdiniPluginEnv.AddPostAction( houdiniPluginInstall, lambda target, source, env : makeSymLinks( houdiniPluginEnv, houdiniPluginEnv["INSTALL_HOUDINIPLUGIN_NAME"] ) )
		houdiniPluginEnv.Alias( "install", houdiniPluginInstall )
		houdiniPluginEnv.Alias( "installHoudini", houdiniPluginInstall )

		#=====
		# build python module
		#=====
		houdiniPythonModuleEnv.Append(
			LIBS = [
				os.path.basename( coreEnv.subst( "$INSTALL_LIB_NAME" ) ),
				os.path.basename( sceneEnv.subst( "$INSTALL_LIB_NAME" ) ),
				os.path.basename( houdiniEnv.subst( "$INSTALL_LIB_NAME" ) ),
				os.path.basename( corePythonEnv.subst( "$INSTALL_PYTHONLIB_NAME" ) ),
			]
		)
		houdiniPythonModule = houdiniPythonModuleEnv.SharedLibrary( "python/IECoreHoudini/_IECoreHoudini", houdiniPythonSources )
		houdiniPythonModuleEnv.Depends( houdiniPythonModule, houdiniLib )
		houdiniPythonModuleInstall = houdiniPythonModuleEnv.Install( "$INSTALL_PYTHON_DIR/IECoreHoudini", houdiniPythonScripts + houdiniPythonModule )
		houdiniPythonModuleEnv.AddPostAction( "$INSTALL_PYTHON_DIR/IECoreHoudini", lambda target, source, env : makeSymLinks( houdiniPythonModuleEnv, houdiniPythonModuleEnv["INSTALL_PYTHON_DIR"] ) )
		houdiniPythonModuleEnv.Alias( "install", houdiniPythonModuleInstall )
		houdiniPythonModuleEnv.Alias( "installHoudini", houdiniPythonModuleInstall )

		#=====
		# install icons
		#=====
		houdiniIcons = glob.glob( "icons/IECoreHoudini/*.svg" ) + glob.glob( "graphics/CortexLogo*.svg" )
		houdiniIconInstall = houdiniPluginEnv.Install( "$INSTALL_HOUDINIICON_DIR", source=houdiniIcons )
		houdiniPluginEnv.Alias( "install", houdiniIconInstall )
		houdiniPluginEnv.Alias( "installHoudini", houdiniIconInstall )

		#=====
		# install toolbar
		#=====
		houdiniToolbars = glob.glob( "menus/IECoreHoudini/*.shelf" )
		houdiniToolbarInstall = houdiniPluginEnv.Install( "$INSTALL_HOUDINITOOLBAR_DIR", source=houdiniToolbars )
		houdiniPluginEnv.Alias( "install", houdiniToolbarInstall )
		houdiniPluginEnv.Alias( "installHoudini", houdiniToolbarInstall )

		if coreEnv["INSTALL_COREHOUDINI_POST_COMMAND"] != "" :
			# this is the only way we could find to get a post action to run for an alias
			houdiniPythonModuleEnv.Alias( "install", houdiniPythonModuleInstall, "$INSTALL_COREHOUDINI_POST_COMMAND" )
			houdiniPythonModuleEnv.Alias( "installHoudini", houdiniPythonModuleInstall, "$INSTALL_COREHOUDINI_POST_COMMAND" )

		Default( [ houdiniLib, houdiniPlugin, houdiniPythonModule ] )

		#=====
		# Houdini tests
		#=====
		houdiniTestEnv = testEnv.Clone()

		houdiniTestLibPaths = houdiniEnv.subst( ":".join( houdiniPythonModuleEnv["LIBPATH"] ) )
		houdiniTestEnv["ENV"][houdiniTestEnv["TEST_LIBRARY_PATH_ENV_VAR"]] += ":" + houdiniTestLibPaths
		houdiniTestEnv["ENV"][libraryPathEnvVar] += ":" + houdiniTestLibPaths

		houdiniTestEnv["ENV"]["PATH"] = houdiniEnv.subst( "$HOUDINI_ROOT/bin:" ) + houdiniEnv["ENV"]["PATH"]

		houdiniTestEnv.Append( **houdiniEnvAppends )
		houdiniTestEnv.Append(
			LIBS = [
				os.path.basename( coreEnv.subst( "$INSTALL_LIB_NAME" ) ),
				os.path.basename( houdiniEnv.subst( "$INSTALL_LIB_NAME" ) ),
			]
		)

		houdiniTestEnv["ENV"]["PYTHONPATH"] += ":./python"
		houdiniTestEnv["ENV"]["HOUDINI_DSO_PATH"] = "./plugins/houdini:&"
		houdiniTestEnv["ENV"]["HOUDINI_OTLSCAN_PATH"] = "./plugins/houdini:&"

		houdiniTestEnv["ENV"]["IECORE_OP_PATHS"] = "./test/IECoreHoudini/ops"

		houdiniPythonExecutable = "hython"

		houdiniPythonTest = houdiniTestEnv.Command( "test/IECoreHoudini/resultsPython.txt", houdiniPythonModule, houdiniPythonExecutable + " $TEST_HOUDINI_SCRIPT" )
		NoCache( houdiniPythonTest )
		houdiniTestEnv.Depends( houdiniPythonTest, [ houdiniLib, houdiniPlugin, houdiniPythonModule ] )
		houdiniTestEnv.Depends( houdiniPythonTest, glob.glob( "test/IECoreHoudini/*.py" ) )
		houdiniTestEnv.Depends( houdiniPythonTest, glob.glob( "python/IECoreHoudini/*.py" ) )
		if env["WITH_GL"] :
			houdiniTestEnv.Depends( houdiniPythonTest, [ glLibrary, glPythonModule ] )
		houdiniTestEnv.Alias( "testHoudini", houdiniPythonTest )
		houdiniTestEnv.Alias( "testHoudiniPython", houdiniPythonTest )

###########################################################################################
# Build, install and test the IECoreArnold library and bindings
###########################################################################################

arnoldEnvSets = {
	"IECORE_NAME" : "IECoreArnold"
}

arnoldEnv = env.Clone( **arnoldEnvSets )

arnoldEnvAppends = {
	"CXXFLAGS" : [
		"-DIECoreArnold_EXPORTS",
	] + formatSystemIncludes( arnoldEnv, "$ARNOLD_ROOT/include" ),
	"CPPPATH" : [
		"contrib/IECoreArnold/include",
	],
	"LIBPATH" : [
		"$ARNOLD_ROOT/bin",
	]
}

arnoldEnv.Append( **arnoldEnvAppends )

# Windows houses ai.lib in the lib directory instead of bin
if env["PLATFORM"] == "win32" :
	arnoldEnv.Append(
		LIBPATH = [
			"$ARNOLD_ROOT/lib"
		]
	)

arnoldPythonModuleEnv = pythonModuleEnv.Clone( **arnoldEnvSets )
arnoldPythonModuleEnv.Append( **arnoldEnvAppends )
arnoldPythonModuleEnv.Append(
	CPPPATH = [
		"contrib/IECoreArnold/include/bindings",
	]
)

arnoldDriverEnv = arnoldEnv.Clone( IECORE_NAME = "ieOutputDriver" )
arnoldDriverEnv["SHLIBPREFIX"] = ""
arnoldDriverEnv["SHLIBSUFFIX"] = ".so" if env["PLATFORM"] != "win32" else ".dll"
if env["PLATFORM"]=="darwin" :
	# Symbols we need from `libai.dylib` will be resolved at runtime when Arnold
	# loads the driver.
	arnoldDriverEnv.Append( LINKFLAGS = "-Wl,-undefined,dynamic_lookup" )

haveArnold = False

if doConfigure :

	# Since we only build shared libraries and not exectuables,
	# we only need to check that shared libs will link correctly.
	# This is necessary for arnold, which uses
	# a run-time compatible, but link-time incompatbile libstdc++
	# in some obscure studio setups. This approach succeeds because
	# building a shared library doesn't require resolving the
	# unresolved symbols of the libraries that it links to.
	arnoldCheckEnv = arnoldEnv.Clone()
	arnoldCheckEnv.Append( CXXFLAGS = [ "-fPIC" ] )
	arnoldCheckEnv.Append( LINKFLAGS = [ "-shared" ] )
	c = Configure( arnoldCheckEnv )

	if not c.CheckLibWithHeader( "ai", "ai.h", "CXX" ) :

		sys.stderr.write( "WARNING : no ai library found, not building IECoreArnold - check ARNOLD_ROOT.\n" )
		c.Finish()

	else :

		haveArnold = True

		arnoldSources = sorted( glob.glob( "contrib/IECoreArnold/src/IECoreArnold/*.cpp" ) )
		arnoldHeaders = glob.glob( "contrib/IECoreArnold/include/IECoreArnold/*.h" ) + glob.glob( "contrib/IECoreArnold/include/IECoreArnold/*.inl" )
		arnoldPythonSources = sorted( glob.glob( "contrib/IECoreArnold/src/IECoreArnold/bindings/*.cpp" ) )
		arnoldPythonScripts = glob.glob( "contrib/IECoreArnold/python/IECoreArnold/*.py" )

		c.Finish()

		# we can't append this before configuring, as then it gets built as
		# part of the configure process
		arnoldEnv.Append(
			LIBS = [
				"ai",
				os.path.basename( coreEnv.subst( "$INSTALL_LIB_NAME" ) ),
				os.path.basename( sceneEnv.subst( "$INSTALL_LIB_NAME" ) ),
			]
		 )
		arnoldPythonModuleEnv.Append( LIBS = os.path.basename( corePythonEnv.subst( "$INSTALL_PYTHONLIB_NAME" ) ) )

		arnoldDriverEnv.Append(
			LIBS = [
				os.path.basename( coreEnv.subst( "$INSTALL_LIB_NAME" ) ),
				os.path.basename( imageEnv.subst( "$INSTALL_LIB_NAME" ) ),
				os.path.basename( arnoldEnv.subst( "$INSTALL_LIB_NAME" ) ),
			]
		)
		if env["PLATFORM"] == "win32" :
			arnoldDriverEnv.Append(
				LIBS = [ "ai" ]
			)

		# library
		arnoldLibrary = arnoldEnv.SharedLibrary( "lib/" + os.path.basename( arnoldEnv.subst( "$INSTALL_ARNOLDLIB_NAME" ) ), arnoldSources )
		arnoldLibraryInstall = arnoldEnv.Install( os.path.dirname( arnoldEnv.subst( "$INSTALL_ARNOLDLIB_NAME" ) ), arnoldLibrary )
		arnoldEnv.NoCache( arnoldLibraryInstall )
		arnoldEnv.AddPostAction( arnoldLibraryInstall, lambda target, source, env : makeLibSymLinks( arnoldEnv ) )
		arnoldEnv.Alias( "install", arnoldLibraryInstall )
		arnoldEnv.Alias( "installArnold", arnoldLibraryInstall )
		arnoldEnv.Alias( "installLib", [ arnoldLibraryInstall ] )

		# headers
		arnoldHeaderInstall = arnoldEnv.Install( "$INSTALL_HEADER_DIR/IECoreArnold", arnoldHeaders )
		arnoldEnv.AddPostAction( "$INSTALL_HEADER_DIR/IECoreArnold", lambda target, source, env : makeSymLinks( arnoldEnv, arnoldEnv["INSTALL_HEADER_DIR"] ) )
		arnoldEnv.Alias( "install", arnoldHeaderInstall )
		arnoldEnv.Alias( "installArnold", arnoldHeaderInstall )

		# python module
		arnoldPythonModuleEnv.Append(
			LIBS = [
				os.path.basename( coreEnv.subst( "$INSTALL_LIB_NAME" ) ),
				os.path.basename( arnoldEnv.subst( "$INSTALL_LIB_NAME" ) ),
				os.path.basename( sceneEnv.subst( "$INSTALL_LIB_NAME" ) ),
			]
		)
		arnoldPythonModule = arnoldPythonModuleEnv.SharedLibrary( "contrib/IECoreArnold/python/IECoreArnold/_IECoreArnold", arnoldPythonSources )
		arnoldPythonModuleEnv.Depends( arnoldPythonModule, arnoldLibrary )

		arnoldPythonModuleInstall = arnoldPythonModuleEnv.Install( "$INSTALL_ARNOLDPYTHON_DIR/IECoreArnold", arnoldPythonScripts + arnoldPythonModule )
		arnoldPythonModuleEnv.AddPostAction( "$INSTALL_ARNOLDPYTHON_DIR/IECoreArnold", lambda target, source, env : makeSymLinks( arnoldPythonModuleEnv, arnoldPythonModuleEnv["INSTALL_ARNOLDPYTHON_DIR"] ) )
		arnoldPythonModuleEnv.Alias( "install", arnoldPythonModuleInstall )
		arnoldPythonModuleEnv.Alias( "installArnold", arnoldPythonModuleInstall )

		# output driver
		arnoldDriver = arnoldDriverEnv.SharedLibrary( "contrib/IECoreArnold/src/IECoreArnold/outputDriver/" + os.path.basename( arnoldDriverEnv.subst( "$INSTALL_ARNOLDOUTPUTDRIVER_NAME" ) ), "contrib/IECoreArnold/src/IECoreArnold/outputDriver/OutputDriver.cpp" )
		arnoldDriverInstall = arnoldDriverEnv.Install( os.path.dirname( arnoldDriverEnv.subst( "$INSTALL_ARNOLDOUTPUTDRIVER_NAME" ) ), arnoldDriver )
		arnoldDriverEnv.NoCache( arnoldDriverInstall )
		arnoldDriverEnv.AddPostAction( arnoldDriverInstall, lambda target, source, env : makeLibSymLinks( arnoldDriverEnv, libNameVar="INSTALL_ARNOLDOUTPUTDRIVER_NAME" ) )
		arnoldDriverEnv.Alias( "install", arnoldDriverInstall )
		arnoldDriverEnv.Alias( "installArnold", arnoldDriverInstall )
		arnoldDriverForTest = arnoldDriverEnv.Command( "contrib/IECoreArnold/test/IECoreArnold/plugins/ieOutputDriver.so", arnoldDriver, Copy( "$TARGET", "$SOURCE" ) )

		Default( [ arnoldLibrary, arnoldPythonModule, arnoldDriver, arnoldDriverForTest ] )

		# tests
		arnoldTestEnv = testEnv.Clone()
		arnoldTestEnv["ENV"]["PYTHONPATH"] += ":./contrib/IECoreArnold/python:" + arnoldEnv.subst( "$ARNOLD_ROOT/python" )
		arnoldTestEnv["ENV"][testEnv["TEST_LIBRARY_PATH_ENV_VAR"]] += ":" + arnoldEnv.subst( ":".join( arnoldPythonModuleEnv["LIBPATH"] ) )
		arnoldTestEnv["ENV"]["PATH"] = arnoldEnv.subst( "$ARNOLD_ROOT/bin" ) + ":" + arnoldTestEnv["ENV"]["PATH"]
		arnoldTestEnv["ENV"]["ARNOLD_PLUGIN_PATH"] = "contrib/IECoreArnold/test/IECoreArnold/plugins"
		arnoldTest = arnoldTestEnv.Command( "contrib/IECoreArnold/test/IECoreArnold/results.txt", arnoldPythonModule, "$PYTHON $TEST_ARNOLD_SCRIPT --verbose" )
		NoCache( arnoldTest )
		arnoldTestEnv.Depends( arnoldTest, [ arnoldPythonModule + arnoldDriverForTest + arnoldLibrary ] )
		arnoldTestEnv.Depends( arnoldTest, glob.glob( "contrib/IECoreArnold/test/IECoreArnold/*.py" ) )
		arnoldTestEnv.Alias( "testArnold", arnoldTest )

###########################################################################################
# Build, install and test the IECoreUSD library and bindings
###########################################################################################

usdEnvSets = {
	"IECORE_NAME" : "IECoreUSD"
}

# We are deliberately cloning from `pythonEnv` rather than
# `env` because USD itself has dependencies on Python.
usdEnv = pythonEnv.Clone( **usdEnvSets )

if usdEnv["WITH_USD_MONOLITHIC"] :
	usdLibs = [ "usd_ms" ]
else :
	usdLibs = [
		"usd",
		"usdGeom",
		"usdSkel",
		"sdf",
		"tf",
		"pcp",
		"arch",
		"gf",
		"js",
		"vt",
		"ar",
		"plug",
		"trace",
		"kind",
		"work"
	]

if usdEnv["USD_LIB_PREFIX"] :
	usdLibs = [ usdEnv["USD_LIB_PREFIX"] + x for x in usdLibs ]

usdEnvAppends = {
	"CXXFLAGS" : [
		"-Wno-deprecated" if env["PLATFORM"] != "win32" else "",
		"-DIECoreUSD_EXPORTS",
	] + formatSystemIncludes( usdEnv, ["$USD_INCLUDE_PATH", "$PYTHON_INCLUDE_PATH"] ),
	"CPPPATH" : [
		"contrib/IECoreUSD/include",
		"contrib/IECoreUSD/src",
	],
	"LIBPATH" : [
		"$USD_LIB_PATH"
	],
	"LIBS" : usdLibs,
}

usdEnv.Append( **usdEnvAppends )

usdPythonModuleEnv = pythonModuleEnv.Clone( **usdEnvSets )
usdPythonModuleEnv.Append( **usdEnvAppends )

# libIECoreUSD doesn't export any symbols we use, but is
# required to register the SceneInterface. Ensure the linker
# doesn't optimise it away.
if env["PLATFORM"] == "posix" :
	usdPythonModuleEnv.Append( LINKFLAGS = "-Wl,--no-as-needed" )

if doConfigure :

	# Since we only build shared libraries and not exectuables,
	# we only need to check that shared libs will link correctly.
	# This is necessary when building against a USD that links to
	# extra optional dependencies not required by Cortex (eg a USD
	# lib that ships with a DCC). This approach succeeds because
	# building a shared library doesn't require resolving the
	# unresolved symbols of the libraries that it links to.
	usdCheckEnv = usdEnv.Clone()
	usdCheckEnv.Append( CXXFLAGS = [ "-fPIC" ] )
	usdCheckEnv.Append( LINKFLAGS = [ "-shared" ] )
	c = Configure( usdCheckEnv )

	haveUSD = False
	if c.CheckLibWithHeader( usdLibs[0], "pxr/usd/usd/api.h", "CXX" ) :
		haveUSD = True
	else :
		sys.stderr.write( "WARNING : no USD library found, not building IECoreUSD - check USD_INCLUDE_PATH, USD_LIB_PATH and config.log.\n" )

	c.Finish()

	if haveUSD :

		usdSources = sorted( glob.glob( "contrib/IECoreUSD/src/IECoreUSD/*.cpp" ) )
		usdPythonScripts = glob.glob( "contrib/IECoreUSD/python/IECoreUSD/*.py" )
		usdPythonSources = sorted( glob.glob( "contrib/IECoreUSD/src/IECoreUSD/bindings/*.cpp" ) )
		usdHeaders = glob.glob( "contrib/IECoreUSD/include/IECoreUSD/*.h" ) + glob.glob( "contrib/IECoreUSD/include/IECoreUSD/*.inl" )

		# we can't append this before configuring, as then it gets built as
		# part of the configure process
		usdEnv.Append(
			LIBS = [
				os.path.basename( coreEnv.subst( "$INSTALL_LIB_NAME" ) ),
				os.path.basename( sceneEnv.subst( "$INSTALL_LIB_NAME" ) ),
			]
		)

		# library
		usdLibrary = usdEnv.SharedLibrary( "lib/" + os.path.basename( usdEnv.subst( "$INSTALL_ALEMBICLIB_NAME" ) ), usdSources )
		usdLibraryInstall = usdEnv.Install( os.path.dirname( usdEnv.subst( "$INSTALL_ALEMBICLIB_NAME" ) ), usdLibrary )
		usdEnv.NoCache( usdLibraryInstall )
		usdEnv.AddPostAction( usdLibraryInstall, lambda target, source, env : makeLibSymLinks( usdEnv ) )
		usdEnv.Alias( "install", usdLibraryInstall )
		usdEnv.Alias( "installUSD", usdLibraryInstall )
		usdEnv.Alias( "installLib", [ usdLibraryInstall ] )

		# headers
		usdHeaderInstall = usdEnv.Install( "$INSTALL_HEADER_DIR/IECoreUSD", usdHeaders )
		usdEnv.AddPostAction( "$INSTALL_HEADER_DIR/IECoreUSD", lambda target, source, env : makeSymLinks( usdEnv, usdEnv["INSTALL_HEADER_DIR"] ) )
		usdEnv.Alias( "install", usdHeaderInstall )
		usdEnv.Alias( "installUSD", usdHeaderInstall )

		# resources
		usdResourceInstall = usdEnv.Substfile(
			"$INSTALL_USD_RESOURCE_DIR/IECoreUSD/plugInfo.json",
			"contrib/IECoreUSD/resources/plugInfo.json",
			SUBST_DICT = {
				"!IECOREUSD_RELATIVE_LIB_FOLDER!" : os.path.relpath(
					usdLibraryInstall[0].get_path(),
					os.path.dirname( usdEnv.subst( "$INSTALL_USD_RESOURCE_DIR/IECoreUSD/plugInfo.json" ) )
				),
			}
		)
		usdEnv.AddPostAction( "$INSTALL_USD_RESOURCE_DIR/IECoreUSD", lambda target, source, env : makeSymLinks( usdEnv, usdEnv["INSTALL_USD_RESOURCE_DIR"] ) )
		usdEnv.Alias( "install", usdResourceInstall )
		usdEnv.Alias( "installUSD", usdResourceInstall )

		# python module
		usdPythonModuleEnv.Append(
			LIBS = [
				os.path.basename( coreEnv.subst( "$INSTALL_LIB_NAME" ) ),
				os.path.basename( corePythonEnv.subst( "$INSTALL_PYTHONLIB_NAME" ) ),
				os.path.basename( usdEnv.subst( "$INSTALL_LIB_NAME" ) ),
			]
		)
		usdPythonModule = usdPythonModuleEnv.SharedLibrary( "contrib/IECoreUSD/python/IECoreUSD/_IECoreUSD", usdPythonSources )
		usdPythonModuleEnv.Depends( usdPythonModule, usdLibrary )

		usdPythonModuleInstall = usdPythonModuleEnv.Install( "$INSTALL_PYTHON_DIR/IECoreUSD", usdPythonScripts + usdPythonModule )
		usdPythonModuleEnv.AddPostAction( "$INSTALL_PYTHON_DIR/IECoreUSD", lambda target, source, env : makeSymLinks( usdPythonModuleEnv, usdPythonModuleEnv["INSTALL_PYTHON_DIR"] ) )
		usdPythonModuleEnv.Alias( "install", usdPythonModuleInstall )
		usdPythonModuleEnv.Alias( "installUSD", usdPythonModuleInstall )

		Default( [ usdLibrary, usdPythonModule ] )

		# tests
		usdTestEnv = testEnv.Clone()
		usdTestEnv["ENV"]["PYTHONPATH"] += ":./contrib/IECoreUSD/python"

		usdLibPath = coreEnv.subst("$USD_LIB_PATH")
		usdPythonPath = os.path.join(usdLibPath, "python")

		usdTestEnv["ENV"]["PYTHONPATH"] += ":" + usdPythonPath
		usdTestEnv["ENV"][testEnv["TEST_LIBRARY_PATH_ENV_VAR"]] += ":" + usdLibPath

		# setup pluginInfo for custom file format registration
		testSdfPlugInfo = os.path.join( os.getcwd(), "plugins", "usd", "plugInfo.json" )
		usdTestResourceInstall = usdEnv.Substfile(
			testSdfPlugInfo,
			"contrib/IECoreUSD/resources/plugInfo.json",
			SUBST_DICT = {
				"!IECOREUSD_RELATIVE_LIB_FOLDER!" : os.path.join( os.getcwd(), "lib", os.path.basename( usdLibraryInstall[0].get_path() ) ),
			}
		)
		usdTestEnv["ENV"]["PXR_PLUGINPATH_NAME"] = testSdfPlugInfo
		usdTest = usdTestEnv.Command( "contrib/IECoreUSD/test/IECoreUSD/results.txt", usdPythonModule, "$PYTHON $TEST_USD_SCRIPT --verbose" )
		usdTestEnv.Depends( usdTest, [ corePythonModule + scenePythonModule + usdPythonModule + usdTestResourceInstall ] )
		NoCache( usdTest )
		usdTestEnv.Alias( "testUSD", usdTest )


###########################################################################################
# Build, install and test the IECoreAlembic library and bindings
###########################################################################################

alembicEnvSets = {
	"IECORE_NAME" : "IECoreAlembic"
}

alembicEnv = env.Clone( **alembicEnvSets )

alembicEnvPrepends = {
	"CXXFLAGS" : formatSystemIncludes( alembicEnv, ["$ALEMBIC_INCLUDE_PATH", "$HDF5_INCLUDE_PATH"] ),
	"CPPPATH" : [
		"contrib/IECoreAlembic/include",
	],
	"LIBPATH" : [
		"$ALEMBIC_LIB_PATH",
		"$HDF5_LIB_PATH",
	],
	"LIBS" : [
		"hdf5$HDF5_LIB_SUFFIX",
	],
}

alembicEnv.Prepend( **alembicEnvPrepends )
alembicEnv.Append( CXXFLAGS = "-DIECoreAlembic_EXPORTS" )

alembicPythonModuleEnv = pythonModuleEnv.Clone( **alembicEnvSets )
alembicPythonModuleEnv.Prepend( **alembicEnvPrepends )

if doConfigure :

	c = Configure( alembicEnv )

	haveAlembic = False
	if c.CheckLibWithHeader( alembicEnv.subst( "Alembic" + env["ALEMBIC_LIB_SUFFIX"] ), "Alembic/AbcGeom/Foundation.h", "CXX" ) :

		# Alembic 1.6 and later is provided as a single library
		haveAlembic = True
		alembicEnv.Prepend(
			CPPFLAGS = "-DIECOREALEMBIC_WITH_OGAWA"
		)

	elif c.CheckLibWithHeader( alembicEnv.subst( "AlembicAbcGeom" + env["ALEMBIC_LIB_SUFFIX"] ), "Alembic/AbcGeom/Foundation.h", "CXX" ) :

		# Prior to 1.6, Alembic was provided as a bunch of individual libraries.
		haveAlembic = True
		alembicEnv.Append(
			LIBS = [
				"AlembicAbc$ALEMBIC_LIB_SUFFIX",
				"AlembicAbcCoreHDF5$ALEMBIC_LIB_SUFFIX",
				"AlembicAbcCoreAbstract$ALEMBIC_LIB_SUFFIX",
				"AlembicUtil$ALEMBIC_LIB_SUFFIX",
			],
		)

		if c.CheckLibWithHeader( alembicEnv.subst( "AlembicOgawa" + env["ALEMBIC_LIB_SUFFIX"] ), "Alembic/AbcCoreOgawa/ReadWrite.h", "CXX" ) :
			alembicEnv.Prepend(
				CPPFLAGS = "-DIECOREALEMBIC_WITH_OGAWA",
				LIBS = [
					"AlembicAbcCoreFactory$ALEMBIC_LIB_SUFFIX",
					"AlembicAbcCoreOgawa$ALEMBIC_LIB_SUFFIX",
					"AlembicOgawa$ALEMBIC_LIB_SUFFIX",
				]
			)

	else :

		sys.stderr.write( "WARNING : no Alembic library found, not building IECoreAlembic - check ALEMBIC_INCLUDE_PATH, ALEMBIC_LIB_PATH and config.log.\n" )

	c.Finish()

	if haveAlembic :

		alembicSources = sorted( glob.glob( "contrib/IECoreAlembic/src/IECoreAlembic/*.cpp" ) )
		alembicHeaders = glob.glob( "contrib/IECoreAlembic/include/IECoreAlembic/*.h" ) + glob.glob( "contrib/IECoreAlembic/include/IECoreAlembic/*.inl" )
		alembicPythonScripts = glob.glob( "contrib/IECoreAlembic/python/IECoreAlembic/*.py" )
		alembicPythonSources = sorted( glob.glob( "contrib/IECoreAlembic/src/IECoreAlembic/bindings/*.cpp" ) )

		# we can't append this before configuring, as then it gets built as
		# part of the configure process
		alembicEnv.Append(
			LIBS = [
				os.path.basename( coreEnv.subst( "$INSTALL_LIB_NAME" ) ),
				os.path.basename( sceneEnv.subst( "$INSTALL_LIB_NAME" ) ),
			]
		)

		# library
		alembicLibrary = alembicEnv.SharedLibrary( "lib/" + os.path.basename( alembicEnv.subst( "$INSTALL_ALEMBICLIB_NAME" ) ), alembicSources )
		alembicLibraryInstall = alembicEnv.Install( os.path.dirname( alembicEnv.subst( "$INSTALL_ALEMBICLIB_NAME" ) ), alembicLibrary )
		alembicEnv.NoCache( alembicLibraryInstall )
		alembicEnv.AddPostAction( alembicLibraryInstall, lambda target, source, env : makeLibSymLinks( alembicEnv ) )
		alembicEnv.Alias( "install", alembicLibraryInstall )
		alembicEnv.Alias( "installAlembic", alembicLibraryInstall )
		alembicEnv.Alias( "installLib", [ alembicLibraryInstall ] )

		# headers
		alembicHeaderInstall = alembicEnv.Install( "$INSTALL_HEADER_DIR/IECoreAlembic", alembicHeaders )
		alembicEnv.AddPostAction( "$INSTALL_HEADER_DIR/IECoreAlembic", lambda target, source, env : makeSymLinks( alembicEnv, alembicEnv["INSTALL_HEADER_DIR"] ) )
		alembicEnv.Alias( "install", alembicHeaderInstall )
		alembicEnv.Alias( "installAlembic", alembicHeaderInstall )

		# python module
		alembicPythonModuleEnv.Append(
			LIBS = [
				os.path.basename( coreEnv.subst( "$INSTALL_LIB_NAME" ) ),
				os.path.basename( corePythonEnv.subst( "$INSTALL_PYTHONLIB_NAME" ) ),
				os.path.basename( sceneEnv.subst( "$INSTALL_LIB_NAME" ) ),
				os.path.basename( alembicEnv.subst( "$INSTALL_LIB_NAME" ) ),
			]
		)
		alembicPythonModule = alembicPythonModuleEnv.SharedLibrary( "contrib/IECoreAlembic/python/IECoreAlembic/_IECoreAlembic", alembicPythonSources )
		alembicPythonModuleEnv.Depends( alembicPythonModule, alembicLibrary )
		alembicPythonModuleEnv.Depends( alembicPythonModule, scenePythonModule )

		alembicPythonModuleInstall = alembicPythonModuleEnv.Install( "$INSTALL_PYTHON_DIR/IECoreAlembic", alembicPythonScripts + alembicPythonModule )
		alembicPythonModuleEnv.AddPostAction( "$INSTALL_PYTHON_DIR/IECoreAlembic", lambda target, source, env : makeSymLinks( alembicPythonModuleEnv, alembicPythonModuleEnv["INSTALL_PYTHON_DIR"] ) )
		alembicPythonModuleEnv.Alias( "install", alembicPythonModuleInstall )
		alembicPythonModuleEnv.Alias( "installAlembic", alembicPythonModuleInstall )

		Default( [ alembicLibrary, alembicPythonModule ] )

		# tests
		alembicTestEnv = testEnv.Clone()
		alembicTestLibPaths = alembicEnv.subst( ":".join( alembicPythonModuleEnv["LIBPATH"] ) )
		alembicTestEnv["ENV"][alembicTestEnv["TEST_LIBRARY_PATH_ENV_VAR"]] += ":" + alembicTestLibPaths
		alembicTestEnv["ENV"]["PYTHONPATH"] += ":./contrib/IECoreAlembic/python"
		alembicTest = alembicTestEnv.Command( "contrib/IECoreAlembic/test/IECoreAlembic/results.txt", alembicPythonModule, "$PYTHON $TEST_ALEMBIC_SCRIPT --verbose" )
		NoCache( alembicTest )
		alembicTestEnv.Alias( "testAlembic", alembicTest )

###########################################################################################
# Build, install and test the IECoreAppleseed library and bindings
###########################################################################################

appleseedEnvSets = {
	"IECORE_NAME" : "IECoreAppleseed"
}

appleseedEnv = env.Clone( **appleseedEnvSets )

appleseedEnvAppends = {
	"CXXFLAGS" : [
		"-DIECoreAppleseed_EXPORTS",
	] + formatSystemIncludes( appleseedEnv,
		[
			"$APPLESEED_INCLUDE_PATH",
			"$OSL_INCLUDE_PATH",
			"$OIIO_INCLUDE_PATH",
		]
	),
	"CPPPATH" : [
		"contrib/IECoreAppleseed/include",
	],
	"CPPFLAGS" : [
		"-DAPPLESEED_ENABLE_IMATH_INTEROP",
		"-DAPPLESEED_USE_SSE",
	],
	"LIBPATH" : [
		"$APPLESEED_LIB_PATH",
		"$OSL_LIB_PATH",
		"$OIIO_LIB_PATH"
	],
}

appleseedEnv.Append( **appleseedEnvAppends )

appleseedPythonModuleEnv = pythonModuleEnv.Clone( **appleseedEnvSets )
appleseedPythonModuleEnv.Append( **appleseedEnvAppends)
appleseedPythonModuleEnv.Append(
	CPPPATH = [
		"contrib/IECoreAppleseed/include/bindings",
	],
)

appleseedDriverEnv = appleseedEnv.Clone( IECORE_NAME = "ieDisplay" )
appleseedDriverEnv["SHLIBPREFIX"] = ""
appleseedDriverEnv["SHLIBSUFFIX"] = ".so" if env["PLATFORM"] != "win32" else ".dll"

haveAppleseed = False

if doConfigure :

	# Since we only build shared libraries and not exectuables,
	# we only need to check that shared libs will link correctly.
	# This is necessary for appleseed, which uses
	# a run-time compatible, but link-time incompatbile libstdc++
	# in some obscure studio setups. This approach succeeds because
	# building a shared library doesn't require resolving the
	# unresolved symbols of the libraries that it links to.
	appleseedCheckEnv = appleseedEnv.Clone()
	appleseedCheckEnv.Append( CXXFLAGS = [ "-fPIC" ] )
	appleseedCheckEnv.Append( LINKFLAGS = [ "-shared" ] )
	c = Configure( appleseedCheckEnv )

	if not c.CheckLibWithHeader( "appleseed", "renderer/api/rendering.h", "CXX" ) :

		sys.stderr.write( "WARNING : no appleseed library found, not building IECoreAppleseed - check APPLESEED_INCLUDE_PATH and APPLESEED_LIB_PATH.\n" )
		c.Finish()

	else :

		haveAppleseed = True

		appleseedSources = sorted( glob.glob( "contrib/IECoreAppleseed/src/IECoreAppleseed/*.cpp" ) )
		appleseedHeaders = glob.glob( "contrib/IECoreAppleseed/include/IECoreAppleseed/*.h" ) + glob.glob( "contrib/IECoreAppleseed/include/IECoreAppleseed/*.inl" )
		appleseedPythonSources = sorted( glob.glob( "contrib/IECoreAppleseed/src/IECoreAppleseed/bindings/*.cpp" ) )
		appleseedPythonScripts = glob.glob( "contrib/IECoreAppleseed/python/IECoreAppleseed/*.py" )

		c.Finish()

		appleseedEnv.Append(
			LIBS = [
				"appleseed",
				# We can't append this before configuring, as then it gets built as
				# part of the configure process
				os.path.basename( coreEnv.subst( "$INSTALL_LIB_NAME" ) ),
				os.path.basename( sceneEnv.subst( "$INSTALL_LIB_NAME" ) ),
			]
		)

		appleseedPythonModuleEnv.Append(
			LIBS = [
				os.path.basename( corePythonEnv.subst( "$INSTALL_PYTHONLIB_NAME" ) ),
				os.path.basename( sceneEnv.subst( "$INSTALL_LIB_NAME" ) ),
			]
		)

		appleseedDriverEnv.Append(
			LIBS = [
				"appleseed",
				os.path.basename( coreEnv.subst( "$INSTALL_LIB_NAME" ) ),
				os.path.basename( imageEnv.subst( "$INSTALL_LIB_NAME" ) ),
				os.path.basename( appleseedEnv.subst( "$INSTALL_LIB_NAME" ) ),
			]
		)

		# library
		appleseedLibrary = appleseedEnv.SharedLibrary( "lib/" + os.path.basename( appleseedEnv.subst( "$INSTALL_APPLESEEDLIB_NAME" ) ), appleseedSources )
		appleseedLibraryInstall = appleseedEnv.Install( os.path.dirname( appleseedEnv.subst( "$INSTALL_APPLESEEDLIB_NAME" ) ), appleseedLibrary )
		appleseedEnv.NoCache( appleseedLibraryInstall )
		appleseedEnv.AddPostAction( appleseedLibraryInstall, lambda target, source, env : makeLibSymLinks( appleseedEnv ) )
		appleseedEnv.Alias( "install", appleseedLibraryInstall )
		appleseedEnv.Alias( "installAppleseed", appleseedLibraryInstall )
		appleseedEnv.Alias( "installLib", [ appleseedLibraryInstall ] )

		# headers
		appleseedHeaderInstall = appleseedEnv.Install( "$INSTALL_HEADER_DIR/IECoreAppleseed", appleseedHeaders )
		appleseedEnv.AddPostAction( "$INSTALL_HEADER_DIR/IECoreAppleseed", lambda target, source, env : makeSymLinks( appleseedEnv, appleseedEnv["INSTALL_HEADER_DIR"] ) )
		appleseedEnv.Alias( "install", appleseedHeaderInstall )
		appleseedEnv.Alias( "installAppleseed", appleseedHeaderInstall )

		# python module
		appleseedPythonModuleEnv.Append(
			LIBS = [
				os.path.basename( coreEnv.subst( "$INSTALL_LIB_NAME" ) ),
				os.path.basename( appleseedEnv.subst( "$INSTALL_LIB_NAME" ) ),
				"appleseed",
			]
		)
		appleseedPythonModule = appleseedPythonModuleEnv.SharedLibrary( "contrib/IECoreAppleseed/python/IECoreAppleseed/_IECoreAppleseed", appleseedPythonSources )
		appleseedPythonModuleEnv.Depends( appleseedPythonModule, appleseedLibrary )

		appleseedPythonModuleInstall = appleseedPythonModuleEnv.Install( "$INSTALL_PYTHON_DIR/IECoreAppleseed", appleseedPythonScripts + appleseedPythonModule )
		appleseedPythonModuleEnv.AddPostAction( "$INSTALL_PYTHON_DIR/IECoreAppleseed", lambda target, source, env : makeSymLinks( appleseedPythonModuleEnv, appleseedPythonModuleEnv["INSTALL_PYTHON_DIR"] ) )
		appleseedPythonModuleEnv.Alias( "install", appleseedPythonModuleInstall )
		appleseedPythonModuleEnv.Alias( "installAppleseed", appleseedPythonModuleInstall )


		# output driver
		appleseedDriver = appleseedDriverEnv.SharedLibrary( "contrib/IECoreAppleseed/src/IECoreAppleseed/outputDriver/" + os.path.basename( appleseedDriverEnv.subst( "$INSTALL_APPLESEEDOUTPUTDRIVER_NAME" ) ), "contrib/IECoreAppleseed/src/IECoreAppleseed/outputDriver/DisplayTileCallback.cpp" )
		appleseedDriverInstall = appleseedDriverEnv.Install( os.path.dirname( appleseedDriverEnv.subst( "$INSTALL_APPLESEEDOUTPUTDRIVER_NAME" ) ), appleseedDriver )
		appleseedDriverEnv.NoCache( appleseedDriverInstall )
		appleseedDriverEnv.AddPostAction( appleseedDriverInstall, lambda target, source, env : makeLibSymLinks( appleseedDriverEnv, libNameVar="INSTALL_APPLESEEDOUTPUTDRIVER_NAME" ) )
		appleseedDriverEnv.Alias( "install", appleseedDriverInstall )
		appleseedDriverEnv.Alias( "installAppleseed", appleseedDriverInstall )
		appleseedDriverForTest = appleseedDriverEnv.Install( "contrib/IECoreAppleseed/test/IECoreAppleseed/plugins", appleseedDriver )

		Default( [ appleseedLibrary, appleseedPythonModule, appleseedDriver, appleseedDriverForTest ] )

		# tests
		appleseedTestEnv = testEnv.Clone()
		appleseedTestEnv["ENV"]["PYTHONPATH"] += ":./contrib/IECoreAppleseed/python" + ":" + appleseedEnv.subst( "$APPLESEED_LIB_PATH/python" + pythonEnv["PYTHON_VERSION"] )
		appleseedTestEnv["ENV"][testEnv["TEST_LIBRARY_PATH_ENV_VAR"]] += ":" + appleseedEnv.subst( ":".join( appleseedPythonModuleEnv["LIBPATH"] ) )
		appleseedTestEnv["ENV"]["PATH"] = appleseedEnv.subst( "$APPLESEED_ROOT/bin" ) + ":" + appleseedTestEnv["ENV"]["PATH"]
		appleseedTestEnv["ENV"]["APPLESEED_SEARCHPATH"] = os.getcwd() + "/contrib/IECoreAppleseed/test/IECoreAppleseed/plugins"
		appleseedTest = appleseedTestEnv.Command( "contrib/IECoreAppleseed/test/IECoreAppleseed/results.txt", appleseedPythonModule, "$PYTHON $TEST_APPLESEED_SCRIPT --verbose" )
		NoCache( appleseedTest )
		appleseedTestEnv.Depends( appleseedTest, [ corePythonModule, scenePythonModule, appleseedPythonModule, appleseedLibrary, appleseedDriverForTest ] )
		appleseedTestEnv.Depends( appleseedTest, glob.glob( "contrib/IECoreAppleseed/test/IECoreAppleseed/*.py" ) )
		appleseedTestEnv.Alias( "testAppleseed", appleseedTest )

###########################################################################################
# Documentation
###########################################################################################

docEnv = env.Clone()
docEnv["ENV"]["PATH"] = os.environ["PATH"]

if doConfigure :

	sys.stdout.write( "Checking for doxygen... " )

	if docEnv.WhereIs( docEnv["DOXYGEN"] ) :

		sys.stdout.write( "yes\n" )

		substDocs = docEnv.Substfile(
			"doc/config/Doxyfile",
			SUBST_DICT = {
				"!CORTEX_VERSION!" : env.subst( "$IECORE_VERSION" ),
			}
		)
		docEnv.NoCache( substDocs )

		docs = docEnv.Command( "doc/html/index.html", "doc/config/Doxyfile", "$DOXYGEN $SOURCE")
		docEnv.NoCache( docs )

		for modulePath in ( "python/IECore", "python/IECoreGL", "python/IECoreNuke", "python/IECoreMaya", "python/IECoreHoudini" ) :

			module = os.path.basename( modulePath )
			mungedModule = docEnv.Command( "doc/python/" + module, modulePath + "/__init__.py", createDoxygenPython )
			docEnv.Depends( mungedModule, glob.glob( modulePath + "/*.py" ) )
			docEnv.Depends( docs, mungedModule )
			docEnv.NoCache( mungedModule )

		docEnv.Depends( docs, glob.glob( "include/*/*.h" ) )

		docEnv.Alias( "doc", "doc/html/index.html" )

		# \todo This won't reinstall the documentation if the directory already exists
		installDoc = docEnv.Install( "$INSTALL_DOC_DIR", "doc/html" )
		docEnv.Alias( "installDoc", installDoc )

	else:

		sys.stdout.write( "no\n" )
		sys.stderr.write( "WARNING : no doxygen binary found, not building documentation - check DOXYGEN\n" )<|MERGE_RESOLUTION|>--- conflicted
+++ resolved
@@ -54,13 +54,8 @@
 SConsignFile()
 
 ieCoreMilestoneVersion = 10 # for announcing major milestones - may contain all of the below
-<<<<<<< HEAD
 ieCoreMajorVersion = 2 # backwards-incompatible changes
 ieCoreMinorVersion = 0 # new backwards-compatible features
-=======
-ieCoreMajorVersion = 1 # backwards-incompatible changes
-ieCoreMinorVersion = 8 # new backwards-compatible features
->>>>>>> 16da9782
 ieCorePatchVersion = 0 # bug fixes
 ieCoreVersionSuffix = "a2" # used for alpha/beta releases. Example: "a1", "b2", etc.
 

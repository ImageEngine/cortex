##########################################################################
#
#  Copyright (c) 2007-2015, Image Engine Design Inc. All rights reserved.
#
#  Copyright 2010 Dr D Studios Pty Limited (ACN 127 184 954) (Dr. D Studios),
#  its affiliates and/or its licensors.
#
#  Copyright (c) 2012, John Haddon. All rights reserved.
#
#  Copyright 2012, Electric Theatre Collective Limited. All rights reserved.
#
#  Copyright 2019, Hypothetical Inc. All rights reserved.
#
#  Redistribution and use in source and binary forms, with or without
#  modification, are permitted provided that the following conditions are
#  met:
#
#     * Redistributions of source code must retain the above copyright
#       notice, this list of conditions and the following disclaimer.
#
#     * Redistributions in binary form must reproduce the above copyright
#       notice, this list of conditions and the following disclaimer in the
#       documentation and/or other materials provided with the distribution.
#
#     * Neither the name of Image Engine Design nor the names of any
#       other contributors to this software may be used to endorse or
#       promote products derived from this software without specific prior
#       written permission.
#
#  THIS SOFTWARE IS PROVIDED BY THE COPYRIGHT HOLDERS AND CONTRIBUTORS "AS
#  IS" AND ANY EXPRESS OR IMPLIED WARRANTIES, INCLUDING, BUT NOT LIMITED TO,
#  THE IMPLIED WARRANTIES OF MERCHANTABILITY AND FITNESS FOR A PARTICULAR
#  PURPOSE ARE DISCLAIMED. IN NO EVENT SHALL THE COPYRIGHT OWNER OR
#  CONTRIBUTORS BE LIABLE FOR ANY DIRECT, INDIRECT, INCIDENTAL, SPECIAL,
#  EXEMPLARY, OR CONSEQUENTIAL DAMAGES (INCLUDING, BUT NOT LIMITED TO,
#  PROCUREMENT OF SUBSTITUTE GOODS OR SERVICES; LOSS OF USE, DATA, OR
#  PROFITS; OR BUSINESS INTERRUPTION) HOWEVER CAUSED AND ON ANY THEORY OF
#  LIABILITY, WHETHER IN CONTRACT, STRICT LIABILITY, OR TORT (INCLUDING
#  NEGLIGENCE OR OTHERWISE) ARISING IN ANY WAY OUT OF THE USE OF THIS
#  SOFTWARE, EVEN IF ADVISED OF THE POSSIBILITY OF SUCH DAMAGE.
#
##########################################################################

import SCons
import shutil
import glob
import sys
import os
import re
import subprocess
import platform
import distutils

EnsureSConsVersion( 3, 0, 2 )  # Substfile is a default builder as of 3.0.2
SConsignFile()

ieCoreMilestoneVersion = 10 # for announcing major milestones - may contain all of the below
<<<<<<< HEAD
ieCoreMajorVersion = 3 # backwards-incompatible changes
ieCoreMinorVersion = 0 # new backwards-compatible features
=======
ieCoreMajorVersion = 2 # backwards-incompatible changes
ieCoreMinorVersion = 3 # new backwards-compatible features
>>>>>>> 236c2c51
ieCorePatchVersion = 0 # bug fixes
ieCoreVersionSuffix = "" # used for alpha/beta releases. Example: "a1", "b2", etc.

###########################################################################################
# Command line options
###########################################################################################

optionsFile = None

if "CORTEX_OPTIONS_FILE" in os.environ :
	optionsFile = os.environ["CORTEX_OPTIONS_FILE"]

if "OPTIONS" in ARGUMENTS :
	optionsFile = ARGUMENTS["OPTIONS"]

try :
	o = Variables( optionsFile, ARGUMENTS )
except NameError :
	# fallback for old scons versions
	o = Options( optionsFile, ARGUMENTS )

o.Add(
	"CXX",
	"The C++ compiler.",
	"g++" if Environment()["PLATFORM"] != "win32" else "cl",
)

o.Add(
	"CXXFLAGS",
	"The extra flags to pass to the C++ compiler during compilation.",
	[ "-pipe", "-Wall" ] if Environment()["PLATFORM"] != "win32" else [],
)

o.Add(
	"CXXSTD",
	"The C++ standard to build against.",
	"c++11" if Environment()["PLATFORM"] != "win32" else ""
)

o.Add(
	BoolVariable( "ASAN", "Enable ASan when compiling with clang++", False)
)

o.Add(
	BoolVariable( "WARNINGS_AS_ERRORS", "Treats compiler warnings as errors.", True )
)

o.Add(
	EnumVariable(
		"BUILD_TYPE",
		"Optimisation and debug symbol configuration",
		"RELEASE",
		allowed_values = ('RELEASE', 'DEBUG', 'RELWITHDEBINFO')
	)
)

o.Add(
	"LINKFLAGS",
	"The extra flags to pass to the linker.",
	[]
)

# TBB options

o.Add(
	"TBB_INCLUDE_PATH",
	"The path to the tbb include directory.",
	"",
)

o.Add(
	"TBB_LIB_PATH",
	"The path to the tbb library directory.",
	"",
)

o.Add(
	"TBB_LIB_SUFFIX",
	"The suffix appended to the names of the tbb libraries. You can modify this "
	"to link against libraries installed with non-default names.",
	"",
)

# Boost options

o.Add(
	"BOOST_INCLUDE_PATH",
	"The path to the boost include directory.",
	"",
)

o.Add(
	"BOOST_LIB_PATH",
	"The path to the boost library directory.",
	"",
)

o.Add(
	"BOOST_LIB_SUFFIX",
	"The suffix appended to the names of the boost libraries. You can modify this "
	"to link against the debug versions of the libraries, or to link against "
	"unversioned libraries.",
	"-${BOOST_MAJOR_VERSION}_${BOOST_MINOR_VERSION}_${BOOST_PATCH_VERSION}",
)

o.Add(
	"BOOST_PYTHON_LIB_SUFFIX",
	"The suffix appended to the names of the python boost libraries. "
	"You can modify this so that the correct python library name is used, "
	"likely related to the specific python version.",
)

# OpenEXR options

o.Add(
	"OPENEXR_INCLUDE_PATH",
	"The path to the OpenEXR include directory.",
	"",
)

o.Add(
	"OPENEXR_LIB_PATH",
	"The path to the OpenEXR lib directory.",
	"",
)

o.Add(
	"ILMBASE_INCLUDE_PATH",
	"The path to the IlmBase include directory.",
	"$OPENEXR_INCLUDE_PATH",
)

o.Add(
	"ILMBASE_LIB_PATH",
	"The path to the IlmBase lib directory.",
	"$OPENEXR_LIB_PATH",
)

o.Add(
	"OPENEXR_LIB_SUFFIX",
	"The suffix appended to the names of the OpenEXR libraries. You can modify this "
	"to link against libraries installed with non-default names",
	"",
)

# Freetype options

o.Add(
	"FREETYPE_INCLUDE_PATH",
	"The path to the FreeType include directory.",
	"",
)

o.Add(
	"FREETYPE_LIB_PATH",
	"The path to the FreeType lib directory.",
	"",
)

# OSL options

o.Add(
	"OSL_INCLUDE_PATH",
	"The path to the OpenShadingLanguage include directory.",
	"",
)

o.Add(
	"OSL_LIB_PATH",
	"The path to the OpenShadingLanguage library directory.",
	"",
)

# OIIO options

o.Add(
	"OIIO_INCLUDE_PATH",
	"The path to the OpenImageIO include directory.",
	"",
)

o.Add(
	"OIIO_LIB_PATH",
	"The path to the OpenImageIO library directory.",
	"",
)

o.Add(
	"OIIO_LIB_SUFFIX",
	"The suffix appended to the names of the OpenImageIO libraries. You can modify this "
	"to link against libraries installed with non-defalt names.",
	"",
)

# Blosc options

o.Add(
	"BLOSC_INCLUDE_PATH",
	"The path to the Blosc include directory.",
	"",
)
o.Add(
	"BLOSC_LIB_PATH",
	"The path to the Blosc library directory.",
	"",
)

o.Add(
	"BLOSC_LIB_SUFFIX",
	"The suffix appended to the names of the Blosc libraries. You can modify this "
	"to link against libraries installed with non-default names.",
	"",
)

# General path options

o.Add(
	"CPPPATH",
	"A colon (semi-colon on Windows) separated list of paths to search for headers on.",
	"",
)

o.Add(
	"LIBPATH",
	"A colon (semi-colon on Windows) separated list of paths to search for libraries on.",
	"",
)

o.Add(
	"PYTHONPATH",
	"A colon (semi-colon on Windows) separated list of paths to search for python modules on.",
	"",
)

# Python options

o.Add(
	"PYTHON_CONFIG",
	"The path to the python-config program for the Python installation you wish to "
	"build against. This is used to automatically obtain the appropriate compilation and linking "
	"flags, unless you override them with the other PYTHON_ flags. "
	"The default is to look for python-config on the path.",
	"python-config",""
)

o.Add(
	"PYTHON",
	"The path to the python executable. If unspecified this will be discovered automatically using PYTHON_CONFIG.",
	""
)

o.Add(
	"PYTHON_INCLUDE_PATH",
	"The path to the python headers. If unspecified this will be discovered automatically using PYTHON_CONFIG.",
	"",
)

o.Add(
	"PYTHON_LINK_FLAGS",
	"Flags to use when linking python modules. If unspecified this will be discovered automatically using PYTHON_CONFIG.",
	""
)

o.Add(
	"PYTHON_LIB_PATH",
	"The path to the Python library directory. If unspecified this will be discovered automatically using PYTHON_CONFIG.",
	"",
)

# Renderman options

o.Add(
	"RMAN_ROOT",
	"The directory in which your RenderMan renderer is installed.",
	"",
)

# Nuke options

o.Add(
	"NUKE_ROOT",
	"The directory in which Nuke is installed.",
	""
)

o.Add(
	"NUKE_LICENSE_FILE",
	"The path to the FlexLM license file to use for Nuke. This is necessary to run the tests.",
	"",
)

# OpenGL options

try :
	o.Add(
		BoolVariable( "WITH_GL", "Set this to build the IECoreGL library.", False ),
	)
except NameError :
	# fallback for old scons versions
	o.Add(
		BoolOption( "WITH_GL", "Set this to build the IECoreGL library.", False ),
	)

o.Add(
	"GLEW_INCLUDE_PATH",
	"The path to the directory with glew.h in it.",
	"",
)

o.Add(
	"GLEW_LIB_PATH",
	"The path to the directory with libGLEW in it.",
	"",
)

o.Add(
	"GLEW_LIB_SUFFIX",
	"The suffix appended to the names of the GLEW library. You can modify this "
	"to link against libraries installed with non-defalt names.",
	"",
)

# Maya options

o.Add(
	"MAYA_ROOT",
	"The path to the root of the maya installation.",
	"",
)

o.Add(
	"MAYA_LICENSE_FILE",
	"The path to FlexLM license file to use for Maya.",
	"",
)

o.Add(
	"MAYA_ADLM_ENV_FILE",
	"The path to ADLM env xml file to use as of Maya 2010.",
	"",
)

try :
	o.Add(
		BoolVariable(
			"WITH_MAYA_PLUGIN_LOADER",
			"Set this to install the Maya plugin with a stub loader.",
			 False
		),
	)
except NameError :
	# fallback for old scons versions
	o.Add(
		BoolOption(
			"WITH_MAYA_PLUGIN_LOADER",
			"Set this to install the Maya plugin with a stub loader.",
			 False
		),
	)

# Houdini options

o.Add(
	"HOUDINI_ROOT",
	"The path to the Houdini install.",
	os.environ.get( "HFS", "" ),
)

o.Add(
	"HOUDINI_INCLUDE_PATH",
	"The path to the Houdini include directory.",
	"$HOUDINI_ROOT/toolkit/include",
)

o.Add(
	"HOUDINI_LIB_PATH",
	"The path to the houdini lib directory.",
	"$HOUDINI_ROOT/dsolib",
)

o.Add(
	"HOUDINI_BIN_PATH",
	"The path to the houdini lib directory.",
	"$HOUDINI_ROOT/bin",
)

o.Add(
	"HOUDINI_CXX_FLAGS",
	"C++ Flags to pass to the Houdini compilation.",
	"",
)

o.Add(
	"HOUDINI_LINK_FLAGS",
	"Flags to pass to the Houdini linker.",
	"",
)

# Arnold options

o.Add(
	"ARNOLD_ROOT",
	"The directory in which Arnold is installed.",
	"",
)

o.Add(
	"USD_INCLUDE_PATH",
	"The path to the USD include directory.",
	"",
)

o.Add(
	"USD_LIB_PATH",
	"The path to the USD lib directory.",
	"",
)

o.Add(
	"USD_LIB_PREFIX",
	"The prefix to prepend to the names of the USD libraries. You can modify this "
	"to link against libraries installed with non-default names. "
	"Should match the USD build option PXR_LIB_PREFIX",
	""
)

o.Add(
	BoolVariable(
		"WITH_USD_MONOLITHIC",
		"Determines if we link to the individual usd libs or a monolithic lib"
		"Should match the USD linker option PXR_BUILD_MONOLITHIC",
		 False
	)
)

# Alembic options

o.Add(
	"ALEMBIC_INCLUDE_PATH",
	"The path to the Alembic include directory.",
	"",
)

o.Add(
	"ALEMBIC_LIB_PATH",
	"The path to the Alembic lib directory.",
	"",
)

o.Add(
	"ALEMBIC_LIB_SUFFIX",
	"The suffix appended to the names of the Alembic libraries. You can modify this "
	"to link against libraries installed with non-default names",
	"",
)

o.Add(
	"HDF5_INCLUDE_PATH",
	"The path to the hdf5 include directory.",
	"",
)

o.Add(
	"HDF5_LIB_PATH",
	"The path to the hdf5 lib directory.",
	"",
)

o.Add(
	"HDF5_LIB_SUFFIX",
	"The suffix appended to the names of the HDF5 libraries. You can modify this "
	"to link against libraries installed with non-default names",
	"",
)

#
o.Add(
	"VDB_INCLUDE_PATH",
	"The path to the OpenVDB include directory.",
	"",
)

o.Add(
	"VDB_LIB_PATH",
	"The path to the OpenVDB lib directory.",
	"",
)

o.Add(
	"VDB_LIB_SUFFIX",
	"The suffix appended to the names of the OpenVDB libraries. You can modify this "
	"to link against libraries installed with non-default names",
	"",
)

o.Add(
	"VDB_PYTHON_PATH",
	"The path to the OpenVDB lib directory for the python bindings.",
	"",
)

# appleseed options

o.Add(
	"APPLESEED_INCLUDE_PATH",
	"The path to the appleseed include directory.",
	"",
)

o.Add(
	"APPLESEED_LIB_PATH",
	"The path to the appleseed lib directory.",
	"",
)

# Build options

o.Add(
	"BUILD_CACHEDIR",
	"Specify a directory for SCons to cache build results in. This allows the sharing of build results"
	"among multiple developers and can significantly reduce build times, particularly when switching"
	"between multiple compilers and build options.",
	""
)

# Environment options

o.Add(
	"ENV_VARS_TO_IMPORT",
	"By default SCons ignores the environment it is run in, to avoid it contaminating the "
	"build process. This can be problematic if some of the environment is critical for "
	"running the applications used during the build. This space separated list of environment "
	"variables is imported to help overcome these problems.",
	"CI",
)

# Installation options

o.Add(
	"INSTALL_PREFIX",
	"The prefix under which to install things.",
	"",
)

o.Add(
	BoolVariable( "INSTALL_PKG_CONFIG_FILE",
				"Install a pkg-config configuration in $INSTALL_PREFIX/lib/pkgconfig.",
				True ),
)

o.Add(
	"INSTALL_HEADER_DIR",
	"The directory in which to install headers.",
	"$INSTALL_PREFIX/include",
)

o.Add(
	"INSTALL_USD_RESOURCE_DIR",
	"The directory in which to install USD resource files.",
	"$INSTALL_PREFIX/resources",
)

o.Add(
	"INSTALL_LIB_NAME",
	"The name under which to install the libraries.",
	"$INSTALL_PREFIX/lib/$IECORE_NAME",
)

o.Add(
	"INSTALL_PYTHONLIB_NAME",
	"The name under which to install the python library. This can "
	"be used to build and install the library for multiple python versions.",
	"$INSTALL_PREFIX/lib/$IECORE_NAME",
)

o.Add(
	"INSTALL_MAYALIB_NAME",
	"The name under which to install the maya libraries. This "
	"can be used to build and install the library for multiple "
	"Maya versions.",
	"$INSTALL_PREFIX/lib/$IECORE_NAME",
)

o.Add(
	"INSTALL_NUKELIB_NAME",
	"The name under which to install the nuke libraries. This "
	"can be used to build and install the library for multiple "
	"Nuke versions.",
	"$INSTALL_PREFIX/lib/$IECORE_NAME",
)

o.Add(
	"INSTALL_HOUDINILIB_NAME",
	"The name under which to install the houdini libraries. This "
	"can be used to build and install the library for multiple "
	"Houdini versions.",
	"$INSTALL_PREFIX/lib/$IECORE_NAME",
)

o.Add(
	"INSTALL_ARNOLDLIB_NAME",
	"The name under which to install the Arnold libraries. This "
	"can be used to build and install the library for multiple "
	"Arnold versions.",
	"$INSTALL_PREFIX/lib/$IECORE_NAME",
)

o.Add(
	"INSTALL_ALEMBICLIB_NAME",
	"The name under which to install the Alembic libraries. This "
	"can be used to build and install the library for multiple "
	"Alembic versions.",
	"$INSTALL_PREFIX/lib/$IECORE_NAME",
)

o.Add(
	"INSTALL_APPLESEEDLIB_NAME",
	"The name under which to install the appleseed libraries. This "
	"can be used to build and install the library for multiple "
	"appleseed versions.",
	"$INSTALL_PREFIX/lib/$IECORE_NAME",
)

o.Add(
	"INSTALL_PYTHON_DIR",
	"The directory in which to install python modules.",
	"$INSTALL_PREFIX/lib/python$PYTHON_VERSION/site-packages",
)

o.Add(
	"INSTALL_ARNOLDPYTHON_DIR",
	"The directory in which to install the Arnold python module.",
	"$INSTALL_PYTHON_DIR",
)

o.Add(
	"INSTALL_NUKEPYTHON_DIR",
	"The directory in which to install the nuke python module.",
	"$INSTALL_PREFIX/lib/python$PYTHON_VERSION/site-packages",
)

o.Add(
	"INSTALL_GLSL_HEADER_DIR",
	"The directory in which to install GLSL headers.",
	"$INSTALL_PREFIX/glsl",
)

o.Add(
	"INSTALL_GLSL_SHADER_DIR",
	"The directory in which to install GLSL shaders.",
	"$INSTALL_PREFIX/glsl",
)

o.Add(
	"INSTALL_RMANDISPLAY_NAME",
	"The name under which to install the renderman displays.",
	"$INSTALL_PREFIX/rmanDisplays/$IECORE_NAME",
)

o.Add(
	"INSTALL_MEL_DIR",
	"The directory in which to install mel scripts.",
	"$INSTALL_PREFIX/maya/mel/$IECORE_NAME",
)

o.Add(
	"INSTALL_HOUDINIICON_DIR",
	"The directory under which to install houdini icons.",
	"$INSTALL_PREFIX/houdini/icons",
)

o.Add(
	"INSTALL_HOUDINITOOLBAR_DIR",
	"The directory under which to install houdini shelf files.",
	"$INSTALL_PREFIX/houdini/toolbar",
)

o.Add(
	"INSTALL_HOUDINIMENU_DIR",
	"The directory under which to install houdini menu files.",
	"$INSTALL_PREFIX/houdini",
)

o.Add(
	"INSTALL_MAYAICON_DIR",
	"The directory under which to install maya icons.",
	"$INSTALL_PREFIX/maya/icons",
)

o.Add(
	"INSTALL_NUKEICON_DIR",
	"The directory under which to install nuke icons.",
	"$INSTALL_PREFIX/nuke/icons",
)

o.Add(
	"INSTALL_MAYAPLUGIN_NAME",
	"The name under which to install maya plugins.",
	"$INSTALL_PREFIX/maya/plugins/$IECORE_NAME",
)

o.Add(
	"INSTALL_HOUDINIPLUGIN_NAME",
	"The name under which to install houdini plugins.",
	"$INSTALL_PREFIX/houdini/dso/$IECORE_NAME",
)

o.Add(
	"INSTALL_NUKEPLUGIN_NAME",
	"The name under which to install nuke plugins.",
	"$INSTALL_PREFIX/nuke/plugins/$IECORE_NAME",
)

o.Add(
	"INSTALL_ARNOLDOUTPUTDRIVER_NAME",
	"The name under which to install the arnold procedurals.",
	"$INSTALL_PREFIX/arnoldOutputDrivers/$IECORE_NAME",
)

o.Add(
	"INSTALL_APPLESEEDOUTPUTDRIVER_NAME",
	"The name under which to install the appleseed output driver.",
	"$INSTALL_PREFIX/appleseedDisplays/$IECORE_NAME",
)

o.Add(
	"INSTALL_DOC_DIR",
	"The directory in which to install the documentation.",
	"$INSTALL_PREFIX/share/cortex",
)

o.Add(
	"INSTALL_IECORE_OP_PATH",
	"The directory in which to install the IECore op stubs.",
	"$INSTALL_PREFIX/ops/$IECORE_NAME-1.py",
)

o.Add(
	"INSTALL_IECORE_OPS",
	"The IECore C++ ops to install via python stubs.",
	[
		( "IECore.SequenceLsOp", os.path.join( "common", "fileSystem", "seqLs" ) ),
		( "IECore.SequenceCpOp", os.path.join( "common", "fileSystem", "seqCp" ) ),
		( "IECore.SequenceMvOp", os.path.join( "common", "fileSystem", "seqMv" ) ),
		( "IECore.SequenceRmOp", os.path.join( "common", "fileSystem", "Rm" ) ),
		( "IECore.SequenceRenumberOp", os.path.join( "common", "fileSystem", "seqRenumber" ) ),
		( "IECore.SequenceConvertOp", os.path.join( "common", "fileSystem", "seqConvert" ) ),
		( "IECore.SequenceCatOp", os.path.join( "common", "fileSystem", "seqCat" ) ),
		( "IECoreScene.RemovePrimitiveVariables", os.path.join( "common", "primitive", "removeVariables" ) ),
		( "IECoreScene.RenamePrimitiveVariables", os.path.join ("common", "primitive", "renameVariables" ) ),
		( "IECore.ClassLsOp", os.path.join( "common", "classes", "classLs" ) ),
		( "IECore.LsHeaderOp", os.path.join( "common", "fileSystem", "lsHeader" ) ),
		( "IECore.SearchReplaceOp", os.path.join( "common", "fileSystem", "searchReplace" ) ),
		( "IECoreScene.TriangulateOp", os.path.join( "common", "primitive", "mesh", "triangulate" ) ),
		( "IECoreScene.MeshNormalsOp", os.path.join( "common", "primitive", "mesh", "addNormals" ) ),
		( "IECoreScene.MeshMergeOp", os.path.join( "common", "primitive", "mesh", "merge"  ) ),
		( "IECoreScene.MeshVertexReorderOp", os.path.join( "common", "primitive", "mesh", "vertexReorder" ) ),
		( "IECoreScene.MeshPrimitiveShrinkWrapOp", os.path.join( "common", "primitive", "mesh", "shrinkWrap" ) ),
		( "IECoreScene.AddSmoothSkinningInfluencesOp", os.path.join( "rigging", "smoothSkinning", "addInfluences" ) ),
		( "IECoreScene.RemoveSmoothSkinningInfluencesOp", os.path.join( "rigging", "smoothSkinning", "removeInfluences" ) ),
		( "IECoreScene.CompressSmoothSkinningDataOp", os.path.join( "rigging", "smoothSkinning", "compress" ) ),
		( "IECoreScene.DecompressSmoothSkinningDataOp", os.path.join( "rigging", "smoothSkinning", "decompress" ) ),
		( "IECoreScene.NormalizeSmoothSkinningWeightsOp", os.path.join( "rigging", "smoothSkinning", "normalizeWeights" ) ),
		( "IECoreScene.ReorderSmoothSkinningInfluencesOp", os.path.join( "rigging", "smoothSkinning", "reorderInfluences" ) ),
		( "IECoreScene.SmoothSmoothSkinningWeightsOp", os.path.join( "rigging", "smoothSkinning", "smoothWeights" ) ),
		( "IECoreScene.ContrastSmoothSkinningWeightsOp", os.path.join( "rigging", "smoothSkinning", "contrastWeights" ) ),
		( "IECoreScene.LimitSmoothSkinningInfluencesOp", os.path.join( "rigging", "smoothSkinning", "limitInfluences" ) ),
		( "IECoreScene.TransferSmoothSkinningWeightsOp", os.path.join( "rigging", "smoothSkinning", "transferWeights" ) ),
	]
)

o.Add(
	"INSTALL_CORE_POST_COMMAND",
	"A command which is run following a successful installation of "
	"the core library. This could be used to customise installation "
	"further for a particular site.",
	""
)

o.Add(
	"INSTALL_COREIMAGE_POST_COMMAND",
	"A command which is run following a successful installation of "
	"the CoreImage library. This could be used to customise installation "
	"further for a particular site.",
	""
)

o.Add(
	"INSTALL_CORESCENE_POST_COMMAND",
	"A command which is run following a successful installation of "
	"the CoreScene library. This could be used to customise installation "
	"further for a particular site.",
	""
)

o.Add(
	"INSTALL_CORERI_POST_COMMAND",
	"A command which is run following a successful installation of "
	"the CoreRI library. This could be used to customise installation "
	"further for a particular site.",
	""
)

o.Add(
	"INSTALL_COREGL_POST_COMMAND",
	"A command which is run following a successful installation of "
	"the CoreGL library. This could be used to customise installation "
	"further for a particular site.",
	""
)

o.Add(
	"INSTALL_COREMAYA_POST_COMMAND",
	"A command which is run following a successful installation of "
	"the CoreMaya library. This could be used to customise installation "
	"further for a particular site.",
	""
)

o.Add(
	"INSTALL_CORENUKE_POST_COMMAND",
	"A command which is run following a successful installation of "
	"the CoreNuke library. This could be used to customise installation "
	"further for a particular site.",
	""
)

o.Add(
	"INSTALL_COREHOUDINI_POST_COMMAND",
	"A command which is run following a successful installation of "
	"the CoreHoudini library. This could be used to customise installation "
	"further for a particular site.",
	""
)

# Test options

o.Add(
	"TEST_CORE_SCRIPT",
	"The python script to run for the core tests. The default will run all the tests, "
	"but it can be useful to override this to run just the test for the functionality "
	"you're working on.",
	"test/IECore/All.py"
)

o.Add(
	"TEST_IMAGE_SCRIPT",
	"The python script to run for the image tests. The default will run all the tests, "
	"but it can be useful to override this to run just the test for the functionality "
	"you're working on.",
	"test/IECoreImage/All.py"
)

o.Add(
	"TEST_SCENE_SCRIPT",
	"The python script to run for the scene tests. The default will run all the tests, "
	"but it can be useful to override this to run just the test for the functionality "
	"you're working on.",
	"test/IECoreScene/All.py"
)

o.Add(
	"TEST_GL_SCRIPT",
	"The python script to run for the OpenGL tests. The default will run all the tests, "
	"but it can be useful to override this to run just the test for the functionality "
	"you're working on.",
	"test/IECoreGL/All.py"
)

o.Add(
	"TEST_MAYA_SCRIPT",
	"The python script to run for the maya tests. The default will run all the tests, "
	"but it can be useful to override this to run just the test for the functionality "
	"you're working on.",
	"test/IECoreMaya/All.py"
)

o.Add(
	"TEST_HOUDINI_SCRIPT",
	"The python script to run for the houdini tests. The default will run all the tests, "
	"but it can be useful to override this to run just the test for the functionality "
	"you're working on.",
	"test/IECoreHoudini/All.py"
)

o.Add(
	"TEST_NUKE_SCRIPT",
	"The python script to run for the nuke tests. The default will run all the tests, "
	"but it can be useful to override this to run just the test for the functionality "
	"you're working on.",
	"test/IECoreNuke/All.py"
)

o.Add(
	"TEST_ARNOLD_SCRIPT",
	"The python script to run for the arnold tests. The default will run all the tests, "
	"but it can be useful to override this to run just the test for the functionality "
	"you're working on.",
	"contrib/IECoreArnold/test/IECoreArnold/All.py"
)

o.Add(
	"TEST_ALEMBIC_SCRIPT",
	"The python script to run for the alembic tests. The default will run all the tests, "
	"but it can be useful to override this to run just the test for the functionality "
	"you're working on.",
	"contrib/IECoreAlembic/test/IECoreAlembic/All.py"
)

o.Add(
	"TEST_VDB_SCRIPT",
	"The python script to run for the VDB tests. The default will run all the tests, "
	"but it can be useful to override this to run just the test for the functionality "
	"you're working on.",
	"test/IECoreVDB/All.py"
)

o.Add(
	"TEST_USD_SCRIPT",
	"The python script to run for the USD tests. The default will run all the tests, "
	"but it can be useful to override this to run just the test for the functionality "
	"you're working on.",
	"contrib/IECoreUSD/test/IECoreUSD/All.py"
)

o.Add(
	"TEST_APPLESEED_SCRIPT",
	"The python script to run for the appleseed tests. The default will run all the tests, "
	"but it can be useful to override this to run just the test for the functionality "
	"you're working on.",
	"contrib/IECoreAppleseed/test/IECoreAppleseed/All.py"
)

o.Add(
	"TEST_LIBPATH",
	"Additional colon separated (semi-colon on Windows) paths to be prepended to the "
	"library path used when running tests.",
	""
)

if Environment()["PLATFORM"]=="darwin" :
	libraryPathEnvVar = "DYLD_LIBRARY_PATH"
elif Environment()["PLATFORM"] != "win32":
	libraryPathEnvVar = "LD_LIBRARY_PATH"
else:
	libraryPathEnvVar = "PATH"

o.Add(
	"TEST_LIBRARY_PATH_ENV_VAR",
	"This is a curious one, probably only ever necessary at image engine. It "
	"specifies the name of an environment variable used to specify the library "
	"search paths correctly when running the tests. Defaults to LD_LIBRARY_PATH on "
	"Linux, DYLD_LIBRARY_PATH on OSX and PATH on Windows.",
	libraryPathEnvVar
)

# Documentation options

o.Add(
	"DOXYGEN",
	"The path to the doxygen binary.",
	"doxygen"
)

###########################################################################################
# An environment for building libraries
###########################################################################################

###########################################################################################
# Common configuration
###########################################################################################

env = Environment(
	options = o
)

if isinstance( env["LIBPATH"], str ) :
	env["LIBPATH"] = env["LIBPATH"].split( os.pathsep )

for e in env["ENV_VARS_TO_IMPORT"].split() :
	if e in os.environ :
		env["ENV"][e] = os.environ[e]

if "SAVE_OPTIONS" in ARGUMENTS :
	o.Save( ARGUMENTS["SAVE_OPTIONS"], env )

if env["BUILD_CACHEDIR"] != "" :
	CacheDir( env["BUILD_CACHEDIR"] )

env["IECORE_MILESTONE_VERSION"] = ieCoreMilestoneVersion
env["IECORE_MAJOR_VERSION"] = ieCoreMajorVersion
env["IECORE_MINOR_VERSION"] = ieCoreMinorVersion
env["IECORE_PATCH_VERSION"] = ieCorePatchVersion
env["IECORE_VERSION_SUFFIX"] = ieCoreVersionSuffix
env["IECORE_COMPATIBILITY_VERSION"] = "${IECORE_MILESTONE_VERSION}.${IECORE_MAJOR_VERSION}"
env["IECORE_VERSION"] = "${IECORE_MILESTONE_VERSION}.${IECORE_MAJOR_VERSION}.${IECORE_MINOR_VERSION}.${IECORE_PATCH_VERSION}"
if ieCoreVersionSuffix :
	env["IECORE_VERSION"] += "-${IECORE_VERSION_SUFFIX}"

env.Append(
	CPPFLAGS = [
		"-DIE_CORE_MILESTONEVERSION=$IECORE_MILESTONE_VERSION",
		"-DIE_CORE_MAJORVERSION=$IECORE_MAJOR_VERSION",
		"-DIE_CORE_MINORVERSION=$IECORE_MINOR_VERSION",
		"-DIE_CORE_PATCHVERSION=$IECORE_PATCH_VERSION",
		"-DBOOST_FILESYSTEM_VERSION=3",
	]
)

# MSVC does not have a -isystem equivalent. Manually handling
# cross-platform differences here is better than using
# Scons CPPPATH as they recommend to keep code compact
# throughout the module configurations

def formatSystemIncludes( e, includeList ) :
	if type(includeList) != list :
		includeList = [includeList]

	includeList = [ i for i in includeList if e.subst( i ) != "" ]
	if e[ "PLATFORM" ] == "win32" :
		formattedList = [ "/I{}".format(i) for i in includeList ]
	else:
		formattedList = []
		for i in includeList:
			formattedList += [ "-isystem", i ]
	return formattedList

# update the include and lib paths
dependencyIncludes = [
	"$BOOST_INCLUDE_PATH",
	"$OPENEXR_INCLUDE_PATH",
	"$ILMBASE_INCLUDE_PATH",
	"$TBB_INCLUDE_PATH",
	"$BLOSC_INCLUDE_PATH",
	# we use "OpenEXR/x.h" and they use "x.h"
	os.path.join( "$OPENEXR_INCLUDE_PATH","OpenEXR" ),
	os.path.join( "$ILMBASE_INCLUDE_PATH","OpenEXR" ),
	"$FREETYPE_INCLUDE_PATH",
]

env.Prepend(
	LIBPATH = [
		"./lib",
		"$PYTHON_LIB_PATH",
		"$TBB_LIB_PATH",
		"$BOOST_LIB_PATH",
		"$OPENEXR_LIB_PATH",
		"$ILMBASE_LIB_PATH",
		"$FREETYPE_LIB_PATH",
		"$BLOSC_LIB_PATH"
	],
)

env.Append( CXXFLAGS = formatSystemIncludes( env, dependencyIncludes ) )

env.Prepend(
	CPPPATH = [
		"include",
	],
)

###########################################################################################
# POSIX configuration
###########################################################################################

if env["PLATFORM"] != "win32" :
	env.Prepend(
		LIBS = [
			"pthread",
		]
	)

	if env["PLATFORM"]=="darwin" :
		# necessary to fix errors from boost/numeric/interval.hpp
		env.Append( CXXFLAGS = [ "-D__USE_ISOC99" ] )
		# os x versions before snow leopard require the no-long-double flag
		compilerVersion = [ int( v ) for v in env["CXXVERSION"].split( "." ) ]
		if compilerVersion[0] < 4 or compilerVersion[0]==4 and compilerVersion[1] < 2 :
			env.Append( CXXFLAGS = "-Wno-long-double" )
		osxVersion = [ int( v ) for v in platform.mac_ver()[0].split( "." ) ]
		# Work around problem with unused local typedefs in boost and
		# deprecation of gluBuild2DMipmaps() in OSX 10.9.
		if osxVersion[0] == 10 and osxVersion[1] > 7 :
			env.Append( CXXFLAGS = [ "-Wno-unused-local-typedef", "-Wno-deprecated-declarations" ] )

	elif env["PLATFORM"]=="posix" :
		if "g++" in os.path.basename( env["CXX"] ) :
			gccVersion = subprocess.check_output( [ env["CXX"], "-dumpversion" ], env=env["ENV"], universal_newlines=True )
			gccVersion = gccVersion.strip()
			gccVersion = [ int( v ) for v in gccVersion.split( "." ) ]
			if gccVersion >= [ 5, 1 ] :
				env.Append( CXXFLAGS = [ "-D_GLIBCXX_USE_CXX11_ABI=0" ] )

	env.Append( CXXFLAGS = [ "-std=$CXXSTD", "-fvisibility=hidden" ] )

	if "clang++" in os.path.basename( env["CXX"] ) :
		env.Append( CXXFLAGS = ["-Wno-unused-local-typedef"] )

	if env["ASAN"] :
		env.Append(
			CXXFLAGS = [ "-fsanitize=address" ],
			LINKFLAGS = [ "-fsanitize=address" ]
		)
		if "clang++" in os.path.basename( env["CXX"] ) :
			env.Append(
				CXXFLAGS = [ "-shared-libasan" ],
				LINKFLAGS = [ "-shared-libasan" ],
			)

	if env["WARNINGS_AS_ERRORS"] :
		env.Append(
			CXXFLAGS = [ "-Werror" ],
			SHLINKFLAGS = [ "-Wl,-fatal_warnings" ],
		)

	if env["BUILD_TYPE"] == "DEBUG" :
		env.Append( CXXFLAGS = ["-g", "-O0"] )
	elif env["BUILD_TYPE"] == "RELEASE" :
		env.Append( CXXFLAGS = ["-DNDEBUG", "-DBOOST_DISABLE_ASSERTS", "-O3"] )
	elif env["BUILD_TYPE"] == "RELWITHDEBINFO" :
		env.Append( CXXFLAGS = ["-DNDEBUG", "-DBOOST_DISABLE_ASSERTS", "-O3", "-g", "-fno-omit-frame-pointer"] )

###########################################################################################
# Windows configuration
###########################################################################################

else:
	env.Append(
		CXXFLAGS = [
			"/nologo",
			"/diagnostics:classic",
			"/DWIN32",
			"/D_WINDOWS",
			"/DOPENEXR_DLL",
			"/DNOMINMAX",
			"/D__PRETTY_FUNCTION__=__FUNCSIG__",
			"/DBOOST_ALL_DYN_LINK",
			"/DBOOST_FILESYSTEM_NO_DEPRICATED",
			"/DBOOST_SIGNALS_NO_DEPRECATION_WARNING",
			"/DBOOST_PYTHON_MAX_ARITY=20",
			"/D_WINDLL",
			"/D_MBCS",
			"/Zc:inline", # Remove unreferenced function or data if it is COMDAT or has internal linkage only
			"/GR", # enable RTTI
			"/TP", # treat all files as c++ (vs C)
			"/FC", # display full paths in diagnostics
			"/EHsc", # catch c++ exceptions only
			"/MP",  # enable multiprocessing of builds
		]
	)

	if env["WARNINGS_AS_ERRORS"] :
		env.Append(
			CXXFLAGS = [ "/WX" ],
		)

	if env["BUILD_TYPE"] == "DEBUG" :
		env.Append(
			CXXFLAGS =
			[
				"-O0",
				"-Zi",
				"-MDd",
				"-DBOOST_DISABLE_ASSERTS",
				"-bigobj",
			],
			CCPDBFLAGS=
			[
				"/Zi",
				"/Fd${TARGET}.pdb",
			],
		)
	elif env["BUILD_TYPE"] == "RELEASE" :
		env.Append(
			CXXFLAGS =
			[
				"-DNDEBUG",
				"-MD",	# create multithreaded DLL
				"-DBOOST_DISABLE_ASSERTS",
				"-Ox",
			]
		)
	elif env["BUILD_TYPE"] == "RELWITHDEBINFO" :
		env.Append(
			CXXFLAGS =
			[
				"-DNDEBUG",
				"-MD",
				"-bigobj",
				"-DBOOST_DISABLE_ASSERTS",
				"-Zi",
			],
			LINKFLAGS =
			[
				"-DEBUG",
			],
			CCPDBFLAGS=
			[
				"/Zi",
				"/Fd${TARGET}.pdb",
			],
		)


# autoconf-like checks for stuff.
# this part of scons doesn't seem so well thought out.

# unlike the rest of the scons build process, the configure stuff
# runs immediately. we don't want to run it in a few cases, as failures
# would mean that people don't get to do what they're actually trying to do
doConfigure = not "--help" in sys.argv and not "-h" in sys.argv and not env.GetOption( "clean" )

if doConfigure :

	c = Configure( env )

	if not c.CheckHeader( "boost/version.hpp", "\"\"", "C++" ) :
		sys.stderr.write( "ERROR : unable to find the boost headers, check BOOST_INCLUDE_PATH.\n" )
		Exit( 1 )

	# figure out the boost version in use so we can append it to the
	# library names	if necessary
	boostVersion = None
	boostVersionHeader = env.FindFile( "boost/version.hpp", dependencyIncludes )
	if (boostVersionHeader ==None):
		sys.stderr.write( "ERROR : unable to find the boost headers, check BOOST_INCLUDE_PATH.\n" )
		Exit( 1 )

	for line in open( str( boostVersionHeader ) ) :
		m = re.compile( "^#define BOOST_LIB_VERSION \"(.*)\"\s*$" ).match( line )
		if m  :
			boostVersion = m.group( 1 )
		if boostVersion :
			m = re.compile( "^([0-9]+)_([0-9]+)(?:_([0-9]+)|)$" ).match( boostVersion )
			boostMajorVersion, boostMinorVersion, boostPatchVersion = m.group( 1, 2, 3 )
			env["BOOST_MAJOR_VERSION"] = boostMajorVersion
			env["BOOST_MINOR_VERSION"] = boostMinorVersion
			env["BOOST_PATCH_VERSION"] = boostPatchVersion or ""
			break

	if not boostVersion :
		sys.stderr.write( "ERROR : unable to determine boost version from \"%s\".\n" % boostVersionHeader )
		Exit( 1 )

	env.Append( LIBS = [
			"boost_filesystem" + env["BOOST_LIB_SUFFIX"],
			"boost_regex" + env["BOOST_LIB_SUFFIX"],
			"boost_iostreams" + env["BOOST_LIB_SUFFIX"],
			"boost_date_time" + env["BOOST_LIB_SUFFIX"],
			"boost_thread" + env["BOOST_LIB_SUFFIX"],
			"boost_timer" + env["BOOST_LIB_SUFFIX"],
			"boost_chrono" + env["BOOST_LIB_SUFFIX"]
		]
	)

	if int( env["BOOST_MINOR_VERSION"] ) >=35 :
		env.Append( LIBS = [ "boost_system" + env["BOOST_LIB_SUFFIX"] ] )

	if int( env["BOOST_MINOR_VERSION"] ) >=55 :
		env.Append( CXXFLAGS = [ "-DBOOST_SIGNALS_NO_DEPRECATION_WARNING" ] )

	if not c.CheckLibWithHeader( env.subst( "boost_iostreams" + env["BOOST_LIB_SUFFIX"] ), "boost/iostreams/chain.hpp", "CXX" ) :
		sys.stderr.write( "ERROR : unable to find the boost libraries - check BOOST_LIB_PATH.\n" )
		Exit( 1 )

	if not c.CheckLibWithHeader( "Iex" + env["OPENEXR_LIB_SUFFIX"], "OpenEXR/ImfInputFile.h", "C++" ) :
		sys.stderr.write( "ERROR : unable to find the OpenEXR libraries - check OPENEXR_INCLUDE_PATH and OPENEXR_LIB_PATH.\n" )
		Exit( 1 )

	if not c.CheckLibWithHeader( "tbb" + env["TBB_LIB_SUFFIX"], "tbb/tbb.h", "C++" ) :
		sys.stderr.write( "ERROR : unable to find the TBB libraries - check TBB_INCLUDE_PATH and TBB_LIB_PATH.\n" )
		Exit( 1 )

	if not c.CheckLibWithHeader( "blosc" + env["BLOSC_LIB_SUFFIX"], "blosc.h", "C++") :
		sys.stderr.write( "ERROR : unable to find the Blosc libraries - check BLOSC_INCLUDE_PATH and BLOSC_LIB_PATH.\n" )
		Exit( 1 )

	c.Finish()

	freetypeEnv = env.Clone()
	# Avoid erroring on missing child dependencies
	freetypeEnv.Append( CXXFLAGS = [ "-fPIC" ] )
	freetypeEnv.Append( LINKFLAGS = [ "-shared" ] )
	c = Configure( freetypeEnv )

	if c.CheckLibWithHeader( "freetype", ["ft2build.h"], "CXX" ) :
		env.Append( CPPFLAGS = '-DIECORE_WITH_FREETYPE' )
	else :
		sys.stderr.write( "WARNING: no Freetype library found, no font support, check FREETYPE_INCLUDE_PATH and FREETYPE_LIB_PATH.\n" )

	c.Finish()

env.Append( LIBS = [
		"Iex" + env["OPENEXR_LIB_SUFFIX"],
		"Imath" + env["OPENEXR_LIB_SUFFIX"],
		"IlmImf" + env["OPENEXR_LIB_SUFFIX"],
		"IlmThread" + env["OPENEXR_LIB_SUFFIX"],
	]
)

# Windows OpenEXR adds version numbers to libraries except Half
# Link Windows zlib against static library to avoid potential conflicts
# with system provided version
if env["PLATFORM"] != "win32" :
	env.Append( LIBS = [
			"Half" + env["OPENEXR_LIB_SUFFIX"],
			"z",
		]
	)

else :
	env.Append( LIBS= [
			"Half",
			"zlibstatic",
		]
	)


Help( o.GenerateHelpText( env ) )

###########################################################################################
# An environment for building python modules
###########################################################################################

def getPythonConfig( env, flags ) :

	f = subprocess.Popen( env["PYTHON_CONFIG"] + " " + flags, env=env["ENV"], stdout=subprocess.PIPE, stderr=subprocess.PIPE, shell=True, universal_newlines=True )
	stdOut, stdErr = f.communicate()
	r = stdOut.strip()
	if f.returncode :
		sys.stderr.write( "ERROR : Error running \"%s\".\n%s" % ( env["PYTHON_CONFIG"], stdErr ) )
		Exit( 1 )
	return r

def pythonVersion( pythonEnv ) :

	pythonExecutable = pythonEnv.subst( "$PYTHON" )
	env = pythonEnv["ENV"].copy()
	env[libraryPathEnvVar] = pythonEnv.subst( os.pathsep.join( pythonEnv["LIBPATH"] ) )
	return subprocess.check_output(
		[ pythonExecutable, "-c", 'import sys; print( \"%s.%s\" % sys.version_info[:2] )' ],
		env = env,
		universal_newlines = True
	).strip()

pythonEnv = env.Clone()

# decide where python is
if pythonEnv["PYTHON"]=="" :
	if env["PLATFORM"] == "win32" :
		sys.stderr.write( "ERROR : Python executable path must be set with PYTHON option.\n" )
		Exit( 1 )
	else:
		pythonEnv["PYTHON"] = getPythonConfig( pythonEnv, "--exec-prefix" ) + "/bin/python"

# run it to determine version
pythonEnv["PYTHON_VERSION"] = pythonVersion( pythonEnv )

# get the include path for python if we haven't been told it explicitly
# Windows does not have python-config so rely the user setting the appropriate options
if env["PLATFORM"] != "win32" :
	if pythonEnv["PYTHON_INCLUDE_PATH"]=="" :
		pythonEnv["PYTHON_INCLUDE_FLAGS"] = getPythonConfig( pythonEnv, "--includes" ).split()
	else :
		pythonEnv["PYTHON_INCLUDE_FLAGS"] = [ "-isystem", "$PYTHON_INCLUDE_PATH" ]

	pythonEnv.Append( CXXFLAGS = "$PYTHON_INCLUDE_FLAGS" )

	if env["PLATFORM"] == "posix" :
		## We really want to not have the -Wno-strict-aliasing flag, but it's necessary to stop boost
		# python warnings that don't seem to be prevented by including boost via -isystem even. Better to
		# be able to have -Werror but be missing one warning than to have no -Werror.
		## \todo This is probably only necessary for specific gcc versions where -isystem doesn't
		# fully work. Reenable when we encounter versions that work correctly.
		pythonEnv.Append( CXXFLAGS = [ "-Wno-strict-aliasing" ] )

	# get the python link flags
	if pythonEnv["PYTHON_LINK_FLAGS"]=="" :
		pythonEnv["PYTHON_LINK_FLAGS"] = getPythonConfig( pythonEnv, "--ldflags" )
		pythonEnv["PYTHON_LINK_FLAGS"] = pythonEnv["PYTHON_LINK_FLAGS"].replace( "Python.framework/Versions/" + pythonEnv["PYTHON_VERSION"] + "/Python", "" )

	pythonEnv.Append( SHLINKFLAGS = pythonEnv["PYTHON_LINK_FLAGS"].split() )
else :
	pythonEnv["PYTHON_INCLUDE_FLAGS"] = ""

pythonEnv.Append( CPPFLAGS = "-DBOOST_PYTHON_MAX_ARITY=20" )

# if BOOST_PYTHON_LIB_SUFFIX is provided, use it
boostPythonLibSuffix = pythonEnv.get( "BOOST_PYTHON_LIB_SUFFIX", None )
if boostPythonLibSuffix is None :
	boostPythonLibSuffix = pythonEnv["BOOST_LIB_SUFFIX"]
	if ( int( env["BOOST_MAJOR_VERSION"] ), int( env["BOOST_MINOR_VERSION"] ) ) >= ( 1, 67 ) :
		boostPythonLibSuffix = pythonEnv["PYTHON_VERSION"].replace( ".", "" ) + boostPythonLibSuffix

pythonEnv.Append( LIBS = [
		"boost_python" + boostPythonLibSuffix,
	]
)

if doConfigure :

	c = Configure( pythonEnv )

	if not c.CheckHeader( "boost/python.hpp", language = "C++" ) :
		sys.stderr.write( "ERROR : unable to find the Python headers, check PYTHON_INCLUDE_PATH.\n" )
		Exit( 1 )

	c.Finish()

pythonModuleEnv = pythonEnv.Clone()

pythonModuleEnv["SHLIBPREFIX"] = ""
pythonModuleEnv["SHLIBSUFFIX"] = ".so" if env["PLATFORM"] != "win32" else ".pyd"

if pythonModuleEnv["PLATFORM"]=="darwin" :
	pythonModuleEnv.Append( SHLINKFLAGS = "-single_module" )

###########################################################################################
# An environment for running tests
###########################################################################################

testEnv = env.Clone()

testEnvLibPath = os.pathsep.join( testEnv["LIBPATH"] )
if testEnv["TEST_LIBPATH"] != "" :
	testEnvLibPath = testEnv["TEST_LIBPATH"] + os.pathsep + testEnvLibPath
testEnvLibPath = testEnv.subst( testEnvLibPath )

testEnv["ENV"][testEnv["TEST_LIBRARY_PATH_ENV_VAR"]] = os.pathsep.join( [ testEnv["ENV"].get(testEnv["TEST_LIBRARY_PATH_ENV_VAR"], ""), testEnvLibPath ] )
if testEnv["TEST_LIBRARY_PATH_ENV_VAR"] != libraryPathEnvVar :
	testEnv["ENV"][libraryPathEnvVar] = os.pathsep.join( [ testEnv["ENV"].get(libraryPathEnvVar, ""), testEnvLibPath ] )
testEnv["ENV"]["IECORE_OP_PATHS"] = os.path.join( "test", "IECore", "ops" )

c = Configure( testEnv )

withBoostUnitTest = c.CheckLibWithHeader( env.subst( "boost_unit_test_framework" + env["BOOST_LIB_SUFFIX"] ), "boost/test/unit_test.hpp", "CXX" )
# Boost on Windows does includes the "lib" prefix for the boost_test_exec_monitor
boostTestExecMonitorLibName = "libboost_test_exec_monitor" if testEnv["PLATFORM"] == "win32" else "boost_test_exec_monitor"
withBoostTestExecMonitor = c.CheckLibWithHeader( env.subst( boostTestExecMonitorLibName + env["BOOST_LIB_SUFFIX"] ), "boost/test/test_exec_monitor.hpp", "CXX" )
withBoostTest = withBoostUnitTest and withBoostTestExecMonitor

c.Finish()

testEnv["ENV"]["PYTHONPATH"] = os.pathsep.join(
	[
		os.path.join( ".", "python" ),
		testEnv.subst( "$PYTHONPATH" )
	]
)

if testEnv["PLATFORM"] == "darwin" :

	# On macOS, SIP prevents any of the system shells from inheriting the
	# DYLD_LIBRARY_PATH. We can work around that by providing our own
	# shell-less `SPAWN` setting for the environment.

	def spawnWithoutShell( sh, escape, cmd, args, env ) :

		return subprocess.Popen( args, env = env, close_fds = True ).wait()

	testEnv["SPAWN"] = spawnWithoutShell
	# The ESCAPE setting causes quoting etc to be added to commands, which
	# would break the shell-less spawning we're doing.
	del testEnv["ESCAPE"]

###########################################################################################
# Helper functions
###########################################################################################

# Makes versioned symlinks for use during installation
def makeSymLinks( env, target ) :

	links = {
		"${IECORE_VERSION}" : "${IECORE_MILESTONE_VERSION}.${IECORE_MAJOR_VERSION}.${IECORE_MINOR_VERSION}",
		"${IECORE_MILESTONE_VERSION}.${IECORE_MAJOR_VERSION}.${IECORE_MINOR_VERSION}" : "${IECORE_COMPATIBILITY_VERSION}",
		"${IECORE_COMPATIBILITY_VERSION}" : "${IECORE_MILESTONE_VERSION}",
	}

	done = False
	while not done :

		done = True
		for key in links.keys() :

			keyIndex = target.find( key )
			if keyIndex != -1 :

				nextSlashIndex = target.find( "/", keyIndex + len(key) )
				if nextSlashIndex!=-1 :
					# the place where we need to make the links is
					# in the middle of the path somewhere, not in the last
					# component. truncate the path.
					target = target[:nextSlashIndex]

				linkName = target.replace( key, links[key] )

				makeSymLink( env.subst( linkName ), env.subst( target ) )

				target = linkName
				done = False

# Makes versioned symlinks for the library an environment makes.
# This function is necessary as there's some name munging to get
# the right prefix and suffix on the library names.
def makeLibSymLinks( env, libNameVar="INSTALL_LIB_NAME" ) :

	p = env[libNameVar]

	d = os.path.dirname( p )
	n = os.path.basename( p )

	n = "$SHLIBPREFIX" + n + "$SHLIBSUFFIX"
	p = os.path.join( d, n )

	makeSymLinks( env, p )

# Make a symlink pointing from target to source
def makeSymLink( target, source ) :

	commonPrefix = os.path.commonprefix( [ os.path.dirname( target ), os.path.dirname( source ) ] )
	relativeSource = source[len(commonPrefix)+1:]

	if os.path.exists( target ) :
		if os.path.islink( target ) :
			# return if the existing link is exactly what we want already
			if os.path.realpath( target ) == os.path.realpath( source ) :
				return

			os.remove( target )
		else :
			# there's not a good reason for a non-link file to be here
			# so we won't delete it on the grounds that we don't know
			# what's happening
			sys.stderr.write( "Wanted to make a link at \"%s\", but a file exists there - aborting.\n" % target )
			Exit( 1 )

	os.symlink( relativeSource, target )

def readLinesMinusLicense( f ) :

	if isinstance( f, str ) :
		f = open( f, "r" )

	result = []
	skippedLicense = False
	for line in f.readlines() :

		if not line.startswith( "#" ) :
			skippedLicense = True
		if skippedLicense :
			result.append( line )

	return result

# Builder action that munges a nicely organised python module into a much less nicely organised one
# that doxygen will understand. Otherwise it puts every class implemented in its own file
# into its own namespace and the docs get mighty confusing.
def createDoxygenPython( target, source, env ) :

	target = str( target[0] )
	source = str( source[0] )

	if not os.path.isdir( target ) :
		os.makedirs( target )

	outFile = open( target + "/__init__.py", "w" )

	for line in readLinesMinusLicense( source ) :

		outFile.write( line )

		if line.startswith( "import" ) :

			# copy source file over to target directory
			words = line.split()
			fileName = os.path.dirname( source ) + "/" + words[1] + ".py"
			if os.path.isfile( fileName ) :
				destFile = open( target + "/" + words[1] + ".py", "w" )
				for l in readLinesMinusLicense( fileName ) :
					destFile.write( l )

		elif line.startswith( "from" ) :

			# cat source file directly into init file
			words = line.split()
			fileName = os.path.dirname( source ) + "/" + words[1] + ".py"
			if os.path.isfile( fileName ) :

				outFile.write( "\n" )

				for line in readLinesMinusLicense( fileName ) :
					outFile.write( line )

				outFile.write( "\n" )

# installs the core/python build configurations to a pkg-config configuration file
def writePkgConfig( env, python_env ):
	global ieCoreMilestoneVersion, ieCoreMajorVersion, ieCoreMinorVersion, ieCorePatchVersion
	prefix = env.subst( env['INSTALL_PREFIX'] )
	filedir = os.path.join( prefix, 'lib/pkgconfig' )
	if not os.path.exists(filedir):
		os.makedirs(filedir)
	fd = open( os.path.join( filedir, 'cortex.pc' ), 'w' )
	fd.write( "prefix=%s\n" % prefix )
	fd.write( "exec_prefix=${prefix}\n" )
	fd.write( "libdir=${prefix}/lib\n" )
	fd.write( "includedir=%s\n" % env.subst(env['INSTALL_HEADER_DIR']) )
	fd.write( "\n" )
	fd.write( "Name: Cortex\n" )
	fd.write( "Description: Open-source libraries for VFX development.\n" )
	fd.write( "Version: %d.%d.%d.%d\n" % ( ieCoreMilestoneVersion, ieCoreMajorVersion, ieCoreMinorVersion, ieCorePatchVersion ) )
	corelib = os.path.basename( env.subst("$INSTALL_LIB_NAME") )
	pythonlib = os.path.basename( python_env.subst("$INSTALL_PYTHONLIB_NAME") )
	fd.write( "Libs: -L${libdir} -l%s -l%s -L%s -lboost_python%s\n" % ( corelib,
																	pythonlib,
																	env['BOOST_LIB_PATH'],
																	python_env["BOOST_LIB_SUFFIX"] ) )
	python_includes = python_env.subst("$PYTHON_INCLUDE_FLAGS")
	openexr_includes = "-I%s -I%s/OpenEXR" % (env['OPENEXR_INCLUDE_PATH'],
											env['OPENEXR_INCLUDE_PATH'])
	if env['ILMBASE_INCLUDE_PATH']!=env['OPENEXR_INCLUDE_PATH']:
		openexr_includes = "-I%s -I%s/OpenEXR -I%s -I%s/OpenEXR" % (env['ILMBASE_INCLUDE_PATH'],
																	env['ILMBASE_INCLUDE_PATH'],
																	env['OPENEXR_INCLUDE_PATH'],
																	env['OPENEXR_INCLUDE_PATH'])
	fd.write( "Cflags: -I${includedir} %s -I%s %s\n" % (openexr_includes,
														env['BOOST_INCLUDE_PATH'],
														python_includes ) )
	fd.close()


###########################################################################################
# Build, install and test the core library and bindings
###########################################################################################

coreEnv = env.Clone( IECORE_NAME="IECore" )
coreEnv.Append( CXXFLAGS="-DIECore_EXPORTS" )
if coreEnv["PLATFORM"] == "win32" : 
	coreEnv.Append( LIBS="version.lib" )
corePythonEnv = pythonEnv.Clone( IECORE_NAME="IECorePython" )
corePythonEnv.Append( CXXFLAGS="-DIECorePython_EXPORTS" )
corePythonModuleEnv = pythonModuleEnv.Clone( IECORE_NAME="IECore" )
coreTestEnv = testEnv.Clone()

allCoreEnvs = ( coreEnv, corePythonEnv, corePythonModuleEnv, coreTestEnv )

# lists of sources
coreSources = sorted( glob.glob( "src/IECore/*.cpp" ) )
coreHeaders = glob.glob( "include/IECore/*.h" ) + glob.glob( "include/IECore/*.inl" )
corePythonHeaders = glob.glob( "include/IECorePython/*.h" ) + glob.glob( "include/IECorePython/*.inl" )
corePythonSources = sorted( glob.glob( "src/IECorePython/*.cpp" ) )
corePythonModuleSources = sorted( glob.glob( "src/IECorePythonModule/*.cpp" ) )
corePythonScripts = glob.glob( "python/IECore/*.py" )

# library
coreLibrary = coreEnv.SharedLibrary( "lib/" + os.path.basename( coreEnv.subst( "$INSTALL_LIB_NAME" ) ), coreSources )
coreLibraryInstall = coreEnv.Install( os.path.dirname( coreEnv.subst( "$INSTALL_LIB_NAME" ) ), coreLibrary )
coreEnv.NoCache( coreLibraryInstall )
coreEnv.AddPostAction( coreLibraryInstall, lambda target, source, env : makeLibSymLinks( coreEnv ) )
coreEnv.Alias( "install", [ coreLibraryInstall ] )
coreEnv.Alias( "installCore", [ coreLibraryInstall ] )
coreEnv.Alias( "installLib", [ coreLibraryInstall ] )

# headers

# take special care for the Version header
# windows seems to return the glob matches with a delightful mix of path seperators (eg "include/IECore\\Version.h")
versionHeader = os.path.join( "include/IECore", "Version.h" )
coreHeaders.remove( versionHeader )
versionHeaderInstall = env.Substfile(
	"$INSTALL_HEADER_DIR/IECore/Version.h",
	versionHeader,
	SUBST_DICT = {
		"IE_CORE_MILESTONEVERSION": "$IECORE_MILESTONE_VERSION",
		"IE_CORE_MAJORVERSION": "$IECORE_MAJOR_VERSION",
		"IE_CORE_MINORVERSION": "$IECORE_MINOR_VERSION",
		"IE_CORE_PATCHVERSION": "$IECORE_PATCH_VERSION",
	}
)
# handle the remaining core headers
headerInstall = coreEnv.Install( "$INSTALL_HEADER_DIR/IECore", coreHeaders )
coreEnv.AddPostAction( "$INSTALL_HEADER_DIR/IECore", lambda target, source, env : makeSymLinks( coreEnv, coreEnv["INSTALL_HEADER_DIR"] ) )
if env["INSTALL_PKG_CONFIG_FILE"]:
        coreEnv.AddPostAction( "$INSTALL_HEADER_DIR/IECore", lambda target, source, env : writePkgConfig( coreEnv, corePythonEnv ) )
coreEnv.Alias( "install", [ headerInstall, versionHeaderInstall ] )
coreEnv.Alias( "installCore", [ headerInstall, versionHeaderInstall ] )

# python library
corePythonEnv.Append( LIBS = os.path.basename( coreEnv.subst( "$INSTALL_LIB_NAME" ) ) )
corePythonLibrary = corePythonEnv.SharedLibrary( "lib/" + os.path.basename( corePythonEnv.subst( "$INSTALL_PYTHONLIB_NAME" ) ), corePythonSources )
corePythonLibraryInstall = corePythonEnv.Install( os.path.dirname( corePythonEnv.subst( "$INSTALL_PYTHONLIB_NAME" ) ), corePythonLibrary )
corePythonEnv.NoCache( corePythonLibraryInstall )
corePythonEnv.AddPostAction( corePythonLibraryInstall, lambda target, source, env : makeLibSymLinks( corePythonEnv, libNameVar="INSTALL_PYTHONLIB_NAME" ) )
corePythonEnv.Alias( "install", [ corePythonLibraryInstall ] )
corePythonEnv.Alias( "installCore", [ corePythonLibraryInstall ] )
corePythonEnv.Alias( "installLib", [ corePythonLibraryInstall ] )

# python headers
pythonHeaderInstall = coreEnv.Install( "$INSTALL_HEADER_DIR/IECorePython", corePythonHeaders )
coreEnv.Alias( "install", pythonHeaderInstall )
coreEnv.Alias( "installCore", pythonHeaderInstall )

# python module
corePythonModuleEnv.Append( LIBS = os.path.basename( coreEnv.subst( "$INSTALL_LIB_NAME" ) ) )
corePythonModuleEnv.Append( LIBS = os.path.basename( corePythonEnv.subst( "$INSTALL_PYTHONLIB_NAME" ) ) )
corePythonModule = corePythonModuleEnv.SharedLibrary( "python/IECore/_IECore", corePythonModuleSources )
corePythonModuleEnv.Depends( corePythonModule, coreLibrary )
corePythonModuleEnv.Depends( corePythonModule, corePythonLibrary )

corePythonModuleInstall = corePythonModuleEnv.Install( "$INSTALL_PYTHON_DIR/IECore", corePythonScripts + corePythonModule )
corePythonModuleEnv.AddPostAction( "$INSTALL_PYTHON_DIR/IECore", lambda target, source, env : makeSymLinks( corePythonEnv, corePythonEnv["INSTALL_PYTHON_DIR"] ) )
corePythonModuleEnv.Alias( "install", corePythonModuleInstall )
corePythonModuleEnv.Alias( "installCore", corePythonModuleInstall )

# stubs
for cls in env['INSTALL_IECORE_OPS'] :
	stubName = os.path.basename( cls[1] )
	stubEnv = corePythonModuleEnv.Clone( IECORE_NAME=os.path.join( cls[1], stubName ) )
	stubInstall = stubEnv.Command( "$INSTALL_IECORE_OP_PATH", None, 'echo "from %s import %s as %s" > $TARGET' % ( cls[0].rpartition( "." )[0], cls[0].rpartition( "." )[-1], stubName ) )
	stubEnv.AddPostAction( stubInstall, lambda target, source, env : makeSymLinks( env, env["INSTALL_IECORE_OP_PATH"] ) )
	stubEnv.Alias( "install", stubInstall )
	stubEnv.Alias( "installCore", stubInstall )
	stubEnv.Alias( "installStubs", stubInstall )

Default( coreLibrary, corePythonLibrary, corePythonModule )

# post installation script

if coreEnv["INSTALL_CORE_POST_COMMAND"]!="" :
	# this is the only way we could find to get a post action to run for an alias
	corePythonEnv.Alias( "install", corePythonModuleInstall, "$INSTALL_CORE_POST_COMMAND" )
	corePythonEnv.Alias( "installCore", corePythonModuleInstall, "$INSTALL_CORE_POST_COMMAND" )

# testing

if withBoostTest:
	coreTestEnv.Append(
		LIBS = os.path.basename( coreEnv.subst( "$INSTALL_LIB_NAME" ) ),
		CPPPATH = [ "test/IECore" ],
	)

	coreTestSources = glob.glob( "test/IECore/*.cpp" )
	coreTestProgram = coreTestEnv.Program( "test/IECore/IECoreTest", coreTestSources )

	coreTest = coreTestEnv.Command(
		os.path.join( "test", "IECore", "results.txt" ),
		coreTestProgram,
		"{} --report_sink={}".format(
			os.path.join( "test", "IECore", "IECoreTest" ),
			os.path.join( "test", "IECore", "results.txt" )
		)
	)
	NoCache( coreTest )
	coreTestEnv.Alias( "testCore", coreTest )

corePythonTest = coreTestEnv.Command( "test/IECore/resultsPython.txt", corePythonModule, "$PYTHON $TEST_CORE_SCRIPT --verbose" )
coreTestEnv.Depends( corePythonTest, glob.glob( "test/IECore/*.py" ) )
NoCache( corePythonTest )
coreTestEnv.Alias( "testCorePython", corePythonTest )

###########################################################################################
# Build, install and test the IECoreImage library and bindings
###########################################################################################

imageEnvSets = {
	"IECORE_NAME" : "IECoreImage",
}

imageEnv = env.Clone( **imageEnvSets )

imageEnvPrepends = {
	"LIBPATH" : [
		"$OIIO_LIB_PATH",
	],
	"LIBS" : [
		"boost_signals" + env["BOOST_LIB_SUFFIX"],
		"OpenImageIO$OIIO_LIB_SUFFIX",
	],
	"CXXFLAGS" : [
		"-DIECoreImage_EXPORTS",
	] + formatSystemIncludes( imageEnv, "$OIIO_INCLUDE_PATH" )
}

imageEnv.Prepend( **imageEnvPrepends )
# Windows uses PATH for to find libraries, we must append to it to make sure we don't overwrite existing PATH entries.
# On Linux and MacOS this will append to an empty library path.
imageEnv["ENV"][libraryPathEnvVar] = os.pathsep.join( [ imageEnv["ENV"].get(libraryPathEnvVar, "") ] + imageEnv["LIBPATH"] )

if doConfigure :

	# Since we only build shared libraries and not exectuables,
	# we only need to check that shared libs will link correctly.
	# This is necessary when building against a OpenImageIO that
	# links to extra dependencies not required by Cortex (eg a libtiff
	# that ships with a DCC). This approach succeeds because building
	# a shared library doesn't require resolving the unresolved symbols
	# of the libraries that it links to.
	imageCheckEnv = imageEnv.Clone()
	imageCheckEnv.Append( CXXFLAGS = [ "-fPIC" ] )
	imageCheckEnv.Append( LINKFLAGS = [ "-shared" ] )
	c = Configure( imageCheckEnv )

	if not c.CheckLibWithHeader( imageEnv.subst( "OpenImageIO$OIIO_LIB_SUFFIX" ), "OpenImageIO/imageio.h", "CXX" ) :

		sys.stderr.write( "ERROR : unable to find the OpenImageIO libraries - check OIIO_INCLUDE_PATH and OIIO_LIB_PATH.\n" )
		c.Finish()

	else :

		c.Finish()

		# we can't add this earlier as then it's built during the configure stage, and that's no good
		imageEnv.Append( LIBS = os.path.basename( coreEnv.subst( "$INSTALL_LIB_NAME" ) ) )

		# source list
		imageSources = sorted( glob.glob( "src/IECoreImage/*.cpp" ) )
		imageHeaders = sorted( glob.glob( "include/IECoreImage/*.h" ) + glob.glob( "include/IECoreImage/*.inl" ) )
		imagePythonHeaders = sorted( glob.glob( "include/IECoreImageBindings/*.h" ) + glob.glob( "include/IECoreImageBindings/*.inl" ) )
		imagePythonSources = sorted( glob.glob( "src/IECoreImageBindings/*.cpp" ) )
		imagePythonModuleSources = sorted( glob.glob( "src/IECoreImageModule/*.cpp" ) )
		imagePythonScripts = glob.glob( "python/IECoreImage/*.py" )

		if "-DIECORE_WITH_FREETYPE" in imageEnv["CPPFLAGS"] :
			imageEnv.Append( LIBS = "freetype" )
		else :
			imageSources.remove( "src/IECoreImage/Font.cpp" )
			imagePythonSources.remove( "src/IECoreImageBindings/FontBinding.cpp" )

		# library
		imageLibrary = imageEnv.SharedLibrary( "lib/" + os.path.basename( imageEnv.subst( "$INSTALL_LIB_NAME" ) ), imageSources )
		imageLibraryInstall = imageEnv.Install( os.path.dirname( imageEnv.subst( "$INSTALL_LIB_NAME" ) ), imageLibrary )
		imageEnv.NoCache( imageLibraryInstall )
		imageEnv.AddPostAction( imageLibraryInstall, lambda target, source, env : makeLibSymLinks( imageEnv ) )
		imageEnv.Alias( "install", imageLibraryInstall )
		imageEnv.Alias( "installImage", imageLibraryInstall )
		imageEnv.Alias( "installLib", [ imageLibraryInstall ] )

		# headers
		imageHeaderInstall = imageEnv.Install( "$INSTALL_HEADER_DIR/IECoreImage", imageHeaders )
		imageEnv.AddPostAction( "$INSTALL_HEADER_DIR/IECoreImage", lambda target, source, env : makeSymLinks( imageEnv, imageEnv["INSTALL_HEADER_DIR"] ) )
		imageEnv.Alias( "install", imageHeaderInstall )
		imageEnv.Alias( "installImage", imageHeaderInstall )

		# python headers
		imagePythonHeaderInstall = imageEnv.Install( "$INSTALL_HEADER_DIR/IECoreImageBindings", imagePythonHeaders )
		imageEnv.Alias( "install", imagePythonHeaderInstall )
		imageEnv.Alias( "installImage", imagePythonHeaderInstall )

		# python module
		imagePythonModuleEnv = corePythonModuleEnv.Clone( **imageEnvSets )
		imagePythonModuleEnv.Append( **imageEnvPrepends )
		imagePythonModuleEnv.Append(
			LIBS = [
				os.path.basename( coreEnv.subst( "$INSTALL_LIB_NAME" ) ),
				os.path.basename( imageEnv.subst( "$INSTALL_LIB_NAME" ) ),
				os.path.basename( corePythonEnv.subst( "$INSTALL_PYTHONLIB_NAME" ) ),
			]
		)
		imagePythonModule = imagePythonModuleEnv.SharedLibrary( "python/IECoreImage/_IECoreImage", imagePythonSources + imagePythonModuleSources )
		imagePythonModuleEnv.Depends( imagePythonModule, imageLibrary )

		# python module install
		imagePythonModuleInstall = imagePythonModuleEnv.Install( "$INSTALL_PYTHON_DIR/IECoreImage", imagePythonScripts + imagePythonModule )
		imagePythonModuleEnv.AddPostAction( "$INSTALL_PYTHON_DIR/IECoreImage", lambda target, source, env : makeSymLinks( imagePythonModuleEnv, imagePythonModuleEnv["INSTALL_PYTHON_DIR"] ) )
		imagePythonModuleEnv.Alias( "install", imagePythonModuleInstall )
		imagePythonModuleEnv.Alias( "installImage", imagePythonModuleInstall )

		Default( [ imageLibrary, imagePythonModule ] )

		# post installation script
		if imageEnv["INSTALL_COREIMAGE_POST_COMMAND"]!="" :
			# this is the only way we could find to get a post action to run for an alias
			imagePythonModuleEnv.Alias( "install", imagePythonModuleInstall, "$INSTALL_COREIMAGE_POST_COMMAND" )
			imagePythonModuleEnv.Alias( "installImage", imagePythonModuleInstall, "$INSTALL_COREIMAGE_POST_COMMAND" )

		# testing
		imageTestEnv = testEnv.Clone()
		imageTestEnv["ENV"]["PYTHONPATH"] = os.pathsep.join( [ imageTestEnv["ENV"]["PYTHONPATH"], "python" ] )

		imageEnvLibPath = os.pathsep.join( imageEnvPrepends["LIBPATH"] )
		imageLibs = imageTestEnv.subst( imageEnvLibPath )
		imageTestLibs = imageTestEnv["ENV"][imageTestEnv["TEST_LIBRARY_PATH_ENV_VAR"]]
		imageTestEnv["ENV"][imageTestEnv["TEST_LIBRARY_PATH_ENV_VAR"]] = os.pathsep.join( [imageLibs, imageTestLibs] )

		imageTest = imageTestEnv.Command( "test/IECoreImage/results.txt", imagePythonModule, "$PYTHON $TEST_IMAGE_SCRIPT --verbose" )
		NoCache( imageTest )
		imageTestEnv.Depends( imageTest, [ corePythonModule + imagePythonModule ]  )
		imageTestEnv.Depends( imageTest, glob.glob( "test/IECoreImage/*.py" ) )
		imageTestEnv.Alias( "testImage", imageTest )

###########################################################################################
# Build, install and test the scene library and bindings
###########################################################################################

sceneEnv = env.Clone( IECORE_NAME="IECoreScene" )
scenePythonModuleEnv = corePythonModuleEnv.Clone( IECORE_NAME="IECoreScene" )

sceneSources = sorted( glob.glob( "src/IECoreScene/*.cpp" ) )
sceneHeaders = glob.glob( "include/IECoreScene/*.h" ) + glob.glob( "include/IECoreScene/*.inl" )
scenePythonModuleSources = sorted( glob.glob( "src/IECoreScene/bindings/*.cpp" ) )
scenePythonScripts = glob.glob( "python/IECoreScene/*.py" )

if doConfigure :

	sceneEnv.Append(
		LIBS = os.path.basename( coreEnv.subst( "$INSTALL_LIB_NAME" ) ),
		CXXFLAGS = "-DIECoreScene_EXPORTS"
	)

	if "-DIECORE_WITH_FREETYPE" in sceneEnv["CPPFLAGS"] :
		sceneEnv.Append( LIBS = "freetype" )
	else :
		sceneSources.remove( "src/IECoreScene/Font.cpp" )
		scenePythonModuleSources.remove( "src/IECoreScene/bindings/FontBinding.cpp" )

	# library
	sceneLibrary = sceneEnv.SharedLibrary( "lib/" + os.path.basename( sceneEnv.subst( "$INSTALL_LIB_NAME" ) ), sceneSources )
	sceneLibraryInstall = sceneEnv.Install( os.path.dirname( sceneEnv.subst( "$INSTALL_LIB_NAME" ) ), sceneLibrary )
	sceneEnv.NoCache( sceneLibraryInstall )
	sceneEnv.AddPostAction( sceneLibraryInstall, lambda target, source, env : makeLibSymLinks( sceneEnv ) )
	sceneEnv.Alias( "install", [ sceneLibraryInstall ] )
	sceneEnv.Alias( "installScene", [ sceneLibraryInstall ] )
	sceneEnv.Alias( "installSceneLib", [ sceneLibraryInstall ] )

	# headers
	sceneHeaderInstall = sceneEnv.Install( "$INSTALL_HEADER_DIR/IECoreScene", sceneHeaders )
	sceneEnv.AddPostAction( "$INSTALL_HEADER_DIR/IECoreScene", lambda target, source, env : makeSymLinks( sceneEnv, sceneEnv["INSTALL_HEADER_DIR"] ) )
	sceneEnv.Alias( "install", sceneHeaderInstall )
	sceneEnv.Alias( "installScene", sceneHeaderInstall )

	# python module
	scenePythonModuleEnv.Append( LIBS = os.path.basename( sceneEnv.subst( "$INSTALL_LIB_NAME" ) ) )
	scenePythonModule = scenePythonModuleEnv.SharedLibrary( "python/IECoreScene/_IECoreScene", scenePythonModuleSources )
	scenePythonModuleEnv.Depends( scenePythonModule, coreLibrary )
	scenePythonModuleEnv.Depends( scenePythonModule, corePythonLibrary )
	scenePythonModuleEnv.Depends( scenePythonModule, sceneLibrary )

	scenePythonModuleInstall = scenePythonModuleEnv.Install( "$INSTALL_PYTHON_DIR/IECoreScene", scenePythonScripts + scenePythonModule )
	scenePythonModuleEnv.AddPostAction( "$INSTALL_PYTHON_DIR/IECoreScene", lambda target, source, env : makeSymLinks( scenePythonModuleEnv, scenePythonModuleEnv["INSTALL_PYTHON_DIR"] ) )
	scenePythonModuleEnv.Alias( "install", scenePythonModuleInstall )
	scenePythonModuleEnv.Alias( "installScene", scenePythonModuleInstall )

	Default( sceneLibrary, scenePythonModule )

	# post installation script
	if sceneEnv["INSTALL_CORESCENE_POST_COMMAND"]!="" :
		# this is the only way we could find to get a post action to run for an alias
		scenePythonModuleEnv.Alias( "install", scenePythonModuleInstall, "$INSTALL_CORESCENE_POST_COMMAND" )
		scenePythonModuleEnv.Alias( "installScene", scenePythonModuleInstall, "$INSTALL_CORESCENE_POST_COMMAND" )

	# testing
	sceneTestEnv = testEnv.Clone()
	sceneTest = coreTestEnv.Command( "test/IECoreScene/results.txt", scenePythonModule, "$PYTHON $TEST_SCENE_SCRIPT --verbose" )
	sceneTestEnv.Depends( sceneTest, [ corePythonModule ] )
	NoCache( sceneTest )
	sceneTestEnv.Alias( "testScene", sceneTest )


###########################################################################################
# Build, install and test the VDB library and bindings
###########################################################################################

vdbEnvSets = {
	"IECORE_NAME" : "IECoreVDB"
}

vdbEnv = env.Clone( **vdbEnvSets )

vdbEnvPrepends = {
	"LIBPATH" : [
		"$VDB_LIB_PATH",
	],
	"LIBS" : ["openvdb$VDB_LIB_SUFFIX"],
	"CXXFLAGS" : formatSystemIncludes( vdbEnv, "$VDB_INCLUDE_PATH" )
}

vdbEnv.Prepend( **vdbEnvPrepends)

vdbPythonModuleEnv = corePythonModuleEnv.Clone( **vdbEnvSets )
vdbPythonModuleEnv.Prepend( **vdbEnvPrepends )

vdbSources = sorted( glob.glob( "src/IECoreVDB/*.cpp" ) )
vdbHeaders = glob.glob( "include/IECoreVDB/*.h" ) + glob.glob( "include/IECoreVDB/*.inl" )
vdbPythonModuleSources = sorted( glob.glob( "src/IECoreVDB/bindings/*.cpp" ) )
vdbPythonScripts = glob.glob( "python/IECoreVDB/*.py" )

if doConfigure :

	# Since we only build shared libraries and not exectuables,
	# we only need to check that shared libs will link correctly.
	# This is necessary when building against a VDB that links to
	# extra optional dependencies not required by Cortex (eg a VDB
	# lib that ships with a DCC). This approach succeeds because
	# building a shared library doesn't require resolving the
	# unresolved symbols of the libraries that it links to.
	vdbCheckEnv = vdbEnv.Clone()
	vdbCheckEnv.Append( CXXFLAGS = [ "-fPIC" ] )
	vdbCheckEnv.Append( LINKFLAGS = [ "-shared" ] )
	c = Configure( vdbCheckEnv )

	haveVDB = False
	if c.CheckLibWithHeader( vdbEnv.subst( "openvdb" + env["VDB_LIB_SUFFIX"] ), "openvdb/openvdb.h", "CXX" ) :
		haveVDB = True
	else :
		sys.stderr.write( "WARNING : no OpenVDB library found, not building IECoreVDB - check VDB_INCLUDE_PATH, VDB_LIB_PATH and config.log.\n" )

	c.Finish()

	if haveVDB :

		vdbEnv.Append(
			LIBS = [
				os.path.basename( coreEnv.subst( "$INSTALL_LIB_NAME" ) ),
				os.path.basename( sceneEnv.subst( "$INSTALL_LIB_NAME" ) )
			],
			CXXFLAGS = "-DIECoreVDB_EXPORTS"
		)

		# library
		vdbLibrary = vdbEnv.SharedLibrary( "lib/" + os.path.basename( vdbEnv.subst( "$INSTALL_LIB_NAME" ) ), vdbSources )
		vdbLibraryInstall = vdbEnv.Install( os.path.dirname( vdbEnv.subst( "$INSTALL_LIB_NAME" ) ), vdbLibrary )
		vdbEnv.NoCache( vdbLibraryInstall )
		vdbEnv.AddPostAction( vdbLibraryInstall, lambda target, source, env : makeLibSymLinks( vdbEnv ) )
		vdbEnv.Alias( "install", [ vdbLibraryInstall ] )
		vdbEnv.Alias( "installVDB", [ vdbLibraryInstall ] )
		vdbEnv.Alias( "installVDBLib", [ vdbLibraryInstall ] )

		# headers
		vdbHeaderInstall = sceneEnv.Install( "$INSTALL_HEADER_DIR/IECoreVDB", vdbHeaders )
		sceneEnv.AddPostAction( "$INSTALL_HEADER_DIR/IECoreVDB", lambda target, source, env : makeSymLinks( vdbEnv, vdbEnv["INSTALL_HEADER_DIR"] ) )
		sceneEnv.Alias( "install", vdbHeaderInstall )
		sceneEnv.Alias( "installScene", vdbHeaderInstall )

		# python module
		vdbPythonModuleEnv.Append(
			LIBS = [
				os.path.basename( sceneEnv.subst( "$INSTALL_LIB_NAME" ) ),
				os.path.basename( vdbEnv.subst( "$INSTALL_LIB_NAME" ) ),
			]
		)
		vdbPythonModule = vdbPythonModuleEnv.SharedLibrary( "python/IECoreVDB/_IECoreVDB", vdbPythonModuleSources )
		vdbPythonModuleEnv.Depends( vdbPythonModule, coreLibrary )
		vdbPythonModuleEnv.Depends( vdbPythonModule, corePythonLibrary )

		vdbPythonModuleInstall = vdbPythonModuleEnv.Install( "$INSTALL_PYTHON_DIR/IECoreVDB", vdbPythonScripts + vdbPythonModule )
		vdbPythonModuleEnv.AddPostAction( "$INSTALL_PYTHON_DIR/IECoreVDB", lambda target, source, env : makeSymLinks( vdbPythonModuleEnv, vdbPythonModuleEnv["INSTALL_PYTHON_DIR"] ) )
		vdbPythonModuleEnv.Alias( "install", vdbPythonModuleInstall )
		vdbPythonModuleEnv.Alias( "installScene", vdbPythonModuleInstall )

		Default( vdbLibrary, vdbPythonModule )

		# testing
		vdbTestEnv = testEnv.Clone()

		vdbTestEnv["ENV"]["PYTHONPATH"] = vdbTestEnv["ENV"]["PYTHONPATH"] + os.pathsep + vdbTestEnv["VDB_PYTHON_PATH"]

		vdbTest = vdbTestEnv.Command( "test/IECoreVDB/results.txt", vdbPythonModule, "$PYTHON $TEST_VDB_SCRIPT --verbose" )
		NoCache( vdbTest )
		vdbTestEnv.Alias( "testVDB", vdbTest )

###########################################################################################
# Build and install the renderman display driver
###########################################################################################

if doConfigure :

	riDisplayDriverEnv = env.Clone( IECORE_NAME = "ieDisplay", SHLIBPREFIX="" )
	riDisplayDriverEnv.Append( CXXFLAGS = formatSystemIncludes( riDisplayDriverEnv, "$RMAN_ROOT/include" ) )

	c = Configure( riDisplayDriverEnv )
	if not c.CheckCXXHeader( "ndspy.h" ) :

		sys.stderr.write( "WARNING : ndspy.h not found - check RMAN_ROOT.\n" )
		c.Finish()

	else :

		c.Finish()

		# we can't append this before configuring, as then it gets built as
		# part of the configure process
		riDisplayDriverEnv.Append(
			LIBS = [
				os.path.basename( coreEnv.subst( "$INSTALL_LIB_NAME" ) ),
				os.path.basename( imageEnv.subst( "$INSTALL_LIB_NAME" ) ),
			]
		)

		riDisplayDriver = riDisplayDriverEnv.SharedLibrary( "src/rmanDisplays/ieDisplay/" + os.path.basename( riDisplayDriverEnv.subst( "$INSTALL_RMANDISPLAY_NAME" ) ), "src/rmanDisplays/ieDisplay/IEDisplay.cpp" )
		riDisplayDriverInstall = riDisplayDriverEnv.Install( os.path.dirname( riDisplayDriverEnv.subst( "$INSTALL_RMANDISPLAY_NAME" ) ), riDisplayDriver )
		riDisplayDriverEnv.NoCache( riDisplayDriverInstall )
		riDisplayDriverEnv.AddPostAction( riDisplayDriverInstall, lambda target, source, env : makeLibSymLinks( riDisplayDriverEnv, libNameVar="INSTALL_RMANDISPLAY_NAME" ) )
		riDisplayDriverEnv.Alias( "install", riDisplayDriverInstall )
		riDisplayDriverEnv.Alias( "installRI", riDisplayDriverInstall )

		Default( [ riDisplayDriver ] )

###########################################################################################
# Build, install and test the optional CoreGL library and bindings
###########################################################################################

if env["WITH_GL"] and doConfigure :

	glEnvSets = {
		"IECORE_NAME" : "IECoreGL",
	}

	glEnv = env.Clone( **glEnvSets )

	glEnvAppends = {
		"CXXFLAGS" : [
			# These are to work around warnings in boost::wave
			# while still using -Werror.
			"-Wno-format" if env["PLATFORM"] != "win32" else "",
			"-Wno-strict-aliasing" if env["PLATFORM"] != "win32" else "",
		] + formatSystemIncludes( glEnv, [ "$GLEW_INCLUDE_PATH", "$OIIO_INCLUDE_PATH" ] ),
		"LIBPATH" : [
			"$GLEW_LIB_PATH",
			"$OIIO_LIB_PATH",
		],
	}

	glEnv.Append( **glEnvAppends )
	glEnv.Append( CXXFLAGS = "-DIECoreGL_EXPORTS")

	c = Configure( glEnv )

	if not c.CheckLibWithHeader( env.subst( "GLEW$GLEW_LIB_SUFFIX" ), "GL/glew.h", "CXX" ) :

		sys.stderr.write( "WARNING : GLEW library not found, not building IECoreGL - check GLEW_INCLUDE_PATH and GLEW_LIB_PATH.\n" )
		c.Finish()

	elif not c.CheckLibWithHeader( env.subst( "boost_wave" + env["BOOST_LIB_SUFFIX"] ), "boost/wave.hpp", "CXX" ) :

		sys.stderr.write( "WARNING : boost_wave library not found, not building IECoreGL - check BOOST_INCLUDE_PATH and BOOST_LIB_PATH.\n" )
		c.Finish()

	else :

		c.Finish()

		# we can't add this earlier as then it's built during the configure stage, and that's no good
		glEnv.Append(
			LIBS = [
				os.path.basename( coreEnv.subst( "$INSTALL_LIB_NAME" ) ),
				os.path.basename( imageEnv.subst( "$INSTALL_LIB_NAME" ) ),
				os.path.basename( sceneEnv.subst( "$INSTALL_LIB_NAME" ) ),
				"OpenImageIO$OIIO_LIB_SUFFIX",
			]
		)

		if env["PLATFORM"]=="darwin" :
			glEnv.Append(
				FRAMEWORKS = [
					"OpenGL",
				]
			)
		elif env["PLATFORM"] == "win32" :
			glEnv.Append(
				LIBS = [
					glEnv.subst( "opengl$GLEW_LIB_SUFFIX" ),
					glEnv.subst( "glu$GLEW_LIB_SUFFIX" ),
				]
			)
		else :
			glEnv.Append(
				LIBS = [
					"GL",
					"GLU",
				]
			)

		glSources = sorted( glob.glob( "src/IECoreGL/*.cpp" ) )
		glPythonSources = sorted( glob.glob( "src/IECoreGL/bindings/*.cpp" ) )
		if "-DIECORE_WITH_FREETYPE" in glEnv["CPPFLAGS"] :
			glEnv.Append( LIBS = "freetype" )
		else :
			glSources.remove( "src/IECoreGL/Font.cpp" )
			glSources.remove( "src/IECoreGL/FontLoader.cpp" )
			glSources.remove( "src/IECoreGL/TextPrimitive.cpp" )
			glPythonSources.remove( "src/IECoreGL/bindings/FontBinding.cpp" )
			glPythonSources.remove( "src/IECoreGL/bindings/FontLoaderBinding.cpp" )

		glLibrary = glEnv.SharedLibrary( "lib/" + os.path.basename( glEnv.subst( "$INSTALL_LIB_NAME" ) ), glSources )
		glLibraryInstall = glEnv.Install( os.path.dirname( glEnv.subst( "$INSTALL_LIB_NAME" ) ), glLibrary )
		glEnv.NoCache( glLibraryInstall )
		glEnv.AddPostAction( glLibraryInstall, lambda target, source, env : makeLibSymLinks( glEnv ) )
		glEnv.Alias( "install", glLibraryInstall )
		glEnv.Alias( "installGL", glLibraryInstall )
		glEnv.Alias( "installLib", [ glLibraryInstall ] )

		glHeaders = glob.glob( "include/IECoreGL/*.h" ) + glob.glob( "include/IECoreGL/*.inl" )
		glHeaderInstall = glEnv.Install( "$INSTALL_HEADER_DIR/IECoreGL", glHeaders )
		glEnv.AddPostAction( "$INSTALL_HEADER_DIR/IECoreGL", lambda target, source, env : makeSymLinks( glEnv, glEnv["INSTALL_HEADER_DIR"] ) )
		glEnv.Alias( "install", glHeaderInstall )
		glEnv.Alias( "installGL", glHeaderInstall )

		glslHeaders = glob.glob( "glsl/IECoreGL/*.h" )
		glslHeaderInstall = glEnv.Install( "$INSTALL_GLSL_HEADER_DIR/IECoreGL", glslHeaders )
		glEnv.AddPostAction( "$INSTALL_GLSL_HEADER_DIR/IECoreGL", lambda target, source, env : makeSymLinks( glEnv, glEnv["INSTALL_GLSL_HEADER_DIR"] ) )
		glEnv.Alias( "install", glslHeaderInstall )
		glEnv.Alias( "installGL", glslHeaderInstall )

		glslShaderFiles = glob.glob( "glsl/*.frag" ) + glob.glob( "glsl/*.vert" )
		glslShaderInstall = glEnv.Install( "$INSTALL_GLSL_SHADER_DIR", glslShaderFiles )
		glEnv.AddPostAction( "$INSTALL_GLSL_SHADER_DIR", lambda target, source, env : makeSymLinks( glEnv, glEnv["INSTALL_GLSL_SHADER_DIR"] ) )
		glEnv.Alias( "install", glslShaderInstall )
		glEnv.Alias( "installGL", glslShaderInstall )

		glPythonModuleEnv = corePythonModuleEnv.Clone( **glEnvSets )
		glPythonModuleEnv.Append( **glEnvAppends )
		glPythonModuleEnv.Append(
			LIBS = [
				os.path.basename( coreEnv.subst( "$INSTALL_LIB_NAME" ) ),
				os.path.basename( glEnv.subst( "$INSTALL_LIB_NAME" ) ),
				os.path.basename( corePythonEnv.subst( "$INSTALL_PYTHONLIB_NAME" ) ),
				os.path.basename( imageEnv.subst( "$INSTALL_LIB_NAME" ) ),
				os.path.basename( sceneEnv.subst( "$INSTALL_LIB_NAME" ) ),
			]
		)
		glPythonModule = glPythonModuleEnv.SharedLibrary( "python/IECoreGL/_IECoreGL", glPythonSources )
		glPythonModuleEnv.Depends( glPythonModule, glLibrary )

		glPythonScripts = glob.glob( "python/IECoreGL/*.py" )
		glPythonModuleInstall = glPythonModuleEnv.Install( "$INSTALL_PYTHON_DIR/IECoreGL", glPythonScripts + glPythonModule )
		glPythonModuleEnv.AddPostAction( "$INSTALL_PYTHON_DIR/IECoreGL", lambda target, source, env : makeSymLinks( glPythonModuleEnv, glPythonModuleEnv["INSTALL_PYTHON_DIR"] ) )
		glPythonModuleEnv.Alias( "install", glPythonModuleInstall )
		glPythonModuleEnv.Alias( "installGL", glPythonModuleInstall )

		if coreEnv["INSTALL_COREGL_POST_COMMAND"]!="" :
			# this is the only way we could find to get a post action to run for an alias
			glPythonModuleEnv.Alias( "install", glPythonModuleInstall, "$INSTALL_COREGL_POST_COMMAND" )
			glPythonModuleEnv.Alias( "installGL", glPythonModuleInstall, "$INSTALL_COREGL_POST_COMMAND" )

		Default( [ glLibrary, glPythonModule ] )

		glTestEnv = testEnv.Clone()
		glTestEnv["ENV"]["PYTHONPATH"] = glTestEnv["ENV"]["PYTHONPATH"] + ":python"
		glTestEnv["ENV"]["IECOREGL_SHADER_INCLUDE_PATHS"] = "./glsl"
		for e in ["DISPLAY", "XAUTHORITY"] :
			if e in os.environ :
				glTestEnv["ENV"][e] = os.environ[e]

		glTest = glTestEnv.Command( "test/IECoreGL/results.txt", glPythonModule, "$PYTHON $TEST_GL_SCRIPT --verbose" )
		NoCache( glTest )
		glTestEnv.Depends( glTest, corePythonModule )
		glTestEnv.Depends( glTest, glob.glob( "test/IECoreGL/*.py" ) )
		glTestEnv.Alias( "testGL", glTest )

###########################################################################################
# Build, install and test the coreMaya library and bindings
###########################################################################################

mayaEnvSets = {
	"IECORE_NAME" : "IECoreMaya",
}

mayaEnv = env.Clone( **mayaEnvSets )

mayaEnvAppends = {
	"CXXFLAGS" : [
		"-DIECoreMaya_EXPORTS",
		## \todo: remove once we've dropped all VP1 code
		"-Wno-deprecated-declarations",
	] + formatSystemIncludes( mayaEnv, [ "$GLEW_INCLUDE_PATH", "$MAYA_ROOT/include" ] ),
	"LIBS" : [
		"OpenMaya",
		"OpenMayaUI",
		"OpenMayaAnim",
		"OpenMayaFX",
		"boost_python" + pythonEnv["BOOST_LIB_SUFFIX"],
	],
	"CPPFLAGS" : [
		"-D_BOOL",
		"-DREQUIRE_IOSTREAM",
		pythonEnv["PYTHON_INCLUDE_FLAGS"],
	],
}

if env["PLATFORM"]=="posix" :
	mayaEnvAppends["CPPFLAGS"] += ["-DLINUX"]
	mayaEnvAppends["LIBPATH"] = ["$MAYA_ROOT/lib"]
	if os.path.exists( mayaEnv.subst( "$MAYA_ROOT/lib/libOpenMayalib.a" ) ) :
		mayaEnvAppends["LIBS"]  += ["OpenMayalib"]

elif env["PLATFORM"]=="darwin" :
	mayaEnvAppends["CPPFLAGS"]  += ["-DOSMac_","-DOSMac_MachO_"]
	mayaEnvAppends["LIBPATH"] = ["$MAYA_ROOT/MacOS"]
	mayaEnvAppends["CPPPATH"] = ["$MAYA_ROOT/../../devkit/include"]
	mayaEnvAppends["LIBS"] += ["Foundation", "OpenMayaRender"]
	mayaEnvAppends["FRAMEWORKS"] = ["AGL", "OpenGL"]

mayaEnv.Append( **mayaEnvAppends )

mayaEnv.Append( SHLINKFLAGS = pythonEnv["PYTHON_LINK_FLAGS"].split() )

mayaPythonModuleEnv = pythonModuleEnv.Clone( **mayaEnvSets )
mayaPythonModuleEnv.Append( **mayaEnvAppends )

mayaPluginEnv = mayaEnv.Clone( IECORE_NAME="ieCore" )

haveMaya = False

if doConfigure :

	c = Configure( mayaEnv )

	if not c.CheckCXXHeader( "maya/MVectorArray.h" ) :

		sys.stderr.write( "WARNING : no maya devkit found, not building IECoreMaya - check MAYA_ROOT.\n" )
		c.Finish()

	else :

		c.Finish()

		haveMaya = True

		mayaSources = sorted( glob.glob( "src/IECoreMaya/*.cpp" ) )
		mayaHeaders = glob.glob( "include/IECoreMaya/bindings/*.h" ) + glob.glob( "include/IECoreMaya/*.h" ) + glob.glob( "include/IECoreMaya/*.inl" )
		mayaBindingHeaders = glob.glob( "include/IECoreMaya/bindings/*.h" ) + glob.glob( "include/IECoreMaya/bindings/*.inl" )
		mayaPythonSources = sorted( glob.glob( "src/IECoreMaya/bindings/*.cpp" ) )
		mayaPythonScripts = glob.glob( "python/IECoreMaya/*.py" )
		mayaMel = glob.glob( "mel/IECoreMaya/*.mel" )
		mayaPluginSources = [ "src/IECoreMaya/plugin/Plugin.cpp" ]

		# we can't append this before configuring, as then it gets built as
		# part of the configure process
		mayaEnv.Append( LIBS = os.path.basename( coreEnv.subst( "$INSTALL_LIB_NAME" ) ) )
		mayaEnv.Append( LIBS = os.path.basename( imageEnv.subst( "$INSTALL_LIB_NAME" ) ) )
		mayaEnv.Append( LIBS = os.path.basename( glEnv.subst( "$INSTALL_LIB_NAME" ) ) )
		mayaEnv.Append( LIBS = os.path.basename( sceneEnv.subst( "$INSTALL_LIB_NAME" ) ) )
		mayaEnv.Append( LIBS = os.path.basename( corePythonEnv.subst( "$INSTALL_PYTHONLIB_NAME" ) ) )

		# maya library
		mayaLibrary = mayaEnv.SharedLibrary( "lib/" + os.path.basename( mayaEnv.subst( "$INSTALL_MAYALIB_NAME" ) ), mayaSources )
		mayaLibraryInstall = mayaEnv.Install( os.path.dirname( mayaEnv.subst( "$INSTALL_MAYALIB_NAME" ) ), mayaLibrary )
		mayaEnv.NoCache( mayaLibraryInstall )
		mayaEnv.AddPostAction( mayaLibraryInstall, lambda target, source, env : makeLibSymLinks( mayaEnv, "INSTALL_MAYALIB_NAME" ) )
		mayaEnv.Alias( "install", mayaLibraryInstall )
		mayaEnv.Alias( "installMaya", mayaLibraryInstall )
		mayaEnv.Alias( "installLib", [ mayaLibraryInstall ] )

		# maya headers
		mayaHeaderInstall = mayaEnv.Install( "$INSTALL_HEADER_DIR/IECoreMaya", mayaHeaders )
		mayaHeaderInstall += mayaEnv.Install( "$INSTALL_HEADER_DIR/IECoreMaya/bindings", mayaBindingHeaders )
		mayaEnv.AddPostAction( "$INSTALL_HEADER_DIR/IECoreMaya", lambda target, source, env : makeSymLinks( mayaEnv, mayaEnv["INSTALL_HEADER_DIR"] ) )
		mayaEnv.Alias( "install", mayaHeaderInstall )
		mayaEnv.Alias( "installMaya", mayaHeaderInstall )

		# maya mel
		mayaMelInstall = mayaEnv.Install( "$INSTALL_MEL_DIR", mayaMel )
		mayaEnv.AddPostAction( "$INSTALL_MEL_DIR", lambda target, source, env : makeSymLinks( mayaEnv, mayaEnv["INSTALL_MEL_DIR"] ) )
		mayaEnv.Alias( "install", mayaMelInstall )
		mayaEnv.Alias( "installMaya", mayaMelInstall )

		# maya icons
		mayaIcons = glob.glob( "icons/IECoreMaya/*.xpm" ) + glob.glob( "icons/IECoreMaya/*.png" )
		mayaIconInstall = mayaEnv.Install( "$INSTALL_MAYAICON_DIR", source=mayaIcons )
		mayaEnv.Alias( "install", mayaIconInstall )
		mayaEnv.Alias( "installMaya", mayaIconInstall )

		# maya plugin
		mayaPluginEnv.Append(
			LIBS = [
				os.path.basename( coreEnv.subst( "$INSTALL_MAYALIB_NAME" ) ),
				os.path.basename( mayaEnv.subst( "$INSTALL_MAYALIB_NAME" ) ),
			]
		)
		if env["PLATFORM"]=="darwin" :
			mayaPluginEnv['SHLINKFLAGS'] = '$LINKFLAGS -bundle'
			mayaPluginEnv['SHLIBSUFFIX'] =  '.bundle'

		mayaPluginTarget = "plugins/maya/" + os.path.basename( mayaPluginEnv.subst( "$INSTALL_MAYAPLUGIN_NAME" ) )

		if env["WITH_MAYA_PLUGIN_LOADER"] :

			mayaPluginLoaderSources = [ 'src/IECoreMaya/plugin/Loader.cpp' ]

			mayaPluginLoaderEnv = mayaPluginEnv.Clone()
			mayaPluginLoaderEnv.Append(
				LIBS = [
					"dl"
				]
			)

			mayaPluginLoader = mayaPluginLoaderEnv.SharedLibrary( mayaPluginTarget, mayaPluginLoaderSources, SHLIBPREFIX="" )
			mayaPluginLoaderInstall = mayaPluginLoaderEnv.InstallAs( mayaPluginLoaderEnv.subst( "$INSTALL_MAYAPLUGIN_NAME$SHLIBSUFFIX" ), mayaPluginLoader )
			mayaPluginLoaderEnv.AddPostAction( mayaPluginLoaderInstall, lambda target, source, env : makeSymLinks( mayaPluginLoaderEnv, mayaPluginLoaderEnv["INSTALL_MAYAPLUGIN_NAME"] ) )
			mayaPluginLoaderEnv.Alias( "install", mayaPluginLoaderInstall )
			mayaPluginLoaderEnv.Alias( "installMaya", mayaPluginLoaderInstall )

			Default( mayaPluginLoader )

			mayaPluginEnv["INSTALL_MAYAPLUGIN_NAME"] = os.path.join( os.path.dirname( mayaPluginEnv["INSTALL_MAYAPLUGIN_NAME"] ), 'impl', os.path.basename( mayaPluginEnv["INSTALL_MAYAPLUGIN_NAME"] ) )
			mayaPluginTarget = "plugins/maya/impl/" + os.path.basename( mayaPluginEnv.subst( "$INSTALL_MAYAPLUGIN_NAME" ) )

		mayaPlugin = mayaPluginEnv.SharedLibrary( mayaPluginTarget, mayaPluginSources, SHLIBPREFIX="" )
		mayaPluginInstall = mayaPluginEnv.Install( os.path.dirname( mayaPluginEnv.subst( "$INSTALL_MAYAPLUGIN_NAME" ) ), mayaPlugin )
		mayaPluginEnv.Depends( mayaPlugin, corePythonModule )

		mayaPluginEnv.AddPostAction( mayaPluginInstall, lambda target, source, env : makeSymLinks( mayaPluginEnv, mayaPluginEnv["INSTALL_MAYAPLUGIN_NAME"] ) )
		mayaPluginEnv.Alias( "install", mayaPluginInstall )
		mayaPluginEnv.Alias( "installMaya", mayaPluginInstall )

		# maya python
		mayaPythonModuleEnv.Append(
			LIBS = [
				os.path.basename( coreEnv.subst( "$INSTALL_LIB_NAME" ) ),
				os.path.basename( mayaEnv.subst( "$INSTALL_LIB_NAME" ) ),
				os.path.basename( corePythonEnv.subst( "$INSTALL_PYTHONLIB_NAME" ) ),
			]
		)
		mayaPythonModule = mayaPythonModuleEnv.SharedLibrary( "python/IECoreMaya/_IECoreMaya", mayaPythonSources )
		mayaPythonModuleEnv.Depends( mayaPythonModule, mayaLibrary )

		mayaPythonModuleInstall = mayaPythonModuleEnv.Install( "$INSTALL_PYTHON_DIR/IECoreMaya", mayaPythonScripts + mayaPythonModule )
		mayaPythonModuleEnv.AddPostAction( "$INSTALL_PYTHON_DIR/IECoreMaya", lambda target, source, env : makeSymLinks( mayaPythonModuleEnv, mayaPythonModuleEnv["INSTALL_PYTHON_DIR"] ) )
		mayaPythonModuleEnv.Alias( "install", mayaPythonModuleInstall )
		mayaPythonModuleEnv.Alias( "installMaya", mayaPythonModuleInstall )

		if coreEnv["INSTALL_COREMAYA_POST_COMMAND"]!="" :
			# this is the only way we could find to get a post action to run for an alias
			mayaPythonModuleEnv.Alias( "install", mayaPythonModuleInstall, "$INSTALL_COREMAYA_POST_COMMAND" )
			mayaPythonModuleEnv.Alias( "installMaya", mayaPythonModuleInstall, "$INSTALL_COREMAYA_POST_COMMAND" )

		Default( [ mayaLibrary, mayaPlugin, mayaPythonModule ] )

		mayaTestEnv = testEnv.Clone()

		mayaTestLibPaths = mayaEnv.subst( os.pathsep.join( mayaPythonModuleEnv["LIBPATH"] ) )
		mayaTestEnv["ENV"][mayaTestEnv["TEST_LIBRARY_PATH_ENV_VAR"]] += os.pathsep + mayaTestLibPaths
		mayaTestEnv["ENV"][libraryPathEnvVar] += os.pathsep + mayaTestLibPaths

		mayaTestEnv["ENV"]["PATH"] = mayaEnv.subst( "$MAYA_ROOT/bin:" ) + mayaEnv["ENV"]["PATH"]
		mayaTestEnv["ENV"]["MAYA_PLUG_IN_PATH"] = "./plugins/maya:./test/IECoreMaya/plugins"
		mayaTestEnv["ENV"]["MAYA_SCRIPT_PATH"] = "./mel"
		mayaTestEnv["ENV"]["PYTHONHOME"] = mayaTestEnv.subst( "$MAYA_ROOT" )
		mayaTestEnv["ENV"]["MAYA_LOCATION"] = mayaTestEnv.subst( "$MAYA_ROOT" )
		mayaTestEnv["ENV"]["LM_LICENSE_FILE"] = env["MAYA_LICENSE_FILE"]
		mayaTestEnv["ENV"]["AUTODESK_ADLM_THINCLIENT_ENV"] = env["MAYA_ADLM_ENV_FILE"]

		mayaPythonTestEnv = mayaTestEnv.Clone()

		mayaTestEnv.Append( **mayaEnvAppends )
		mayaTestEnv.Append(
			LIBS = [
				os.path.basename( coreEnv.subst( "$INSTALL_LIB_NAME" ) ),
				os.path.basename( mayaEnv.subst( "$INSTALL_LIB_NAME" ) ),
				"OpenMayalib"
			]
		)

		mayaPythonTest = mayaPythonTestEnv.Command( "test/IECoreMaya/resultsPython.txt", mayaPythonModule, "mayapy $TEST_MAYA_SCRIPT" )
		NoCache( mayaPythonTest )
		mayaPythonTestEnv.Depends( mayaPythonTest, [ mayaPlugin, mayaPythonModule, mayaLibrary ] )
		mayaPythonTestEnv.Depends( mayaPythonTest, glob.glob( "test/IECoreMaya/*.py" ) )
		mayaPythonTestEnv.Depends( mayaPythonTest, glob.glob( "python/IECoreMaya/*.py" ) )
		if env["WITH_MAYA_PLUGIN_LOADER"] :
			mayaPythonTestEnv.Depends( mayaPythonTest, mayaPluginLoader )
		if env["WITH_GL"] :
			mayaPythonTestEnv.Depends( mayaPythonTest, [ glLibrary, glPythonModule ] )
		mayaPythonTestEnv.Alias( "testMaya", mayaPythonTest )
		mayaPythonTestEnv.Alias( "testMayaPython", mayaPythonTest )

###########################################################################################
# Build and install the coreNuke library, plugin, python module and headers
###########################################################################################

nukeEnvSets = {
	"IECORE_NAME" : "IECoreNuke"
}

nukeEnv = env.Clone( **nukeEnvSets )

nukeEnvAppends = {

	"CPPFLAGS" : [
		pythonEnv["PYTHON_INCLUDE_FLAGS"],
	],

	"LINKFLAGS" : [
		"-Wl,-rpath-link=$NUKE_ROOT",
	],

	"LIBPATH" : [
		"$NUKE_ROOT",
	],

	"LIBS" : [
		"GLEW$GLEW_LIB_SUFFIX",
	],

	"CXXFLAGS" : formatSystemIncludes( nukeEnv, [ "$NUKE_ROOT/include", "$GLEW_INCLUDE_PATH" ] )

}

if env["PLATFORM"] == "darwin" :
	# FN_OS_MAC is required to work around isnan errors in DDImage/Matrix4.h
	nukeEnvAppends["CPPFLAGS"].append( "-DFN_OS_MAC" )

nukeEnv.Append( **nukeEnvAppends )
nukeEnv.Append( SHLINKFLAGS = pythonEnv["PYTHON_LINK_FLAGS"].split() )
if env["PLATFORM"] == "darwin" :
	nukeEnv.Append( FRAMEWORKS = [ "OpenGL" ] )

nukePythonModuleEnv = pythonModuleEnv.Clone( **nukeEnvSets )
nukePythonModuleEnv.Append( **nukeEnvAppends )

nukePluginEnv = nukeEnv.Clone( IECORE_NAME="ieCore" )

nukeTestEnv = testEnv.Clone()
nukeTestEnv["ENV"]["LM_LICENSE_FILE"] = nukeTestEnv["NUKE_LICENSE_FILE"]
nukeTestEnv["ENV"]["foundry_LICENSE"] = nukeTestEnv["NUKE_LICENSE_FILE"]
nukeTestEnv["ENV"]["NUKE_PATH"] = "plugins/nuke"
nukeTestEnv["ENV"]["IECORE_OP_PATHS"] = "test/IECoreNuke/ops:test/IECore/ops"

if doConfigure :

	c = Configure( nukeEnv )

	if not c.CheckHeader( "DDImage/Vector3.h", "\"\"", "CXX" ) :

		sys.stderr.write( "WARNING : no nuke devkit found, not building IECoreNuke - check NUKE_ROOT.\n" )
		c.Finish()

	else :

		# figure out the nuke version from the headers
		nukeMajorVersion = None
		nukeMinorVersion = None
		nukeVersionHeader = env.FindFile( "DDImage/ddImageVersionNumbers.h", nukeEnv["CXXFLAGS"] )
		if nukeVersionHeader :

			for line in open( str( nukeVersionHeader ) ) :
				w = line.split()
				if len( w ) > 1 :
					if w[0]=="#define" and w[1]=="kDDImageVersionMajorNum" :
						nukeMajorVersion = int( w[2] )
					elif w[0]=="#define" and w[1]=="kDDImageVersionMinorNum" :
						nukeMinorVersion = int( w[2] )

		else :

			nukeMajorVersion = 4
			nukeMinorVersion = 8

		if nukeMajorVersion is None or nukeMinorVersion is None :

			sys.stderr.write( "ERROR : unable to determine nuke version - not building IECoreNuke.\n" )

		else :

			nukeEnv["NUKE_MAJOR_VERSION"] = nukeMajorVersion
			nukeEnv["NUKE_MINOR_VERSION"] = nukeMinorVersion

			nukeTestEnv["NUKE_MAJOR_VERSION"] = nukeMajorVersion
			nukeTestEnv["NUKE_MINOR_VERSION"] = nukeMinorVersion

			if nukeMajorVersion >=5 and nukeMinorVersion >=0 :
				nukeLibName = "DDImage"
			else :
				nukeLibName = "DDImage%d.%d" % ( nukeMajorVersion, nukeMinorVersion )

			if not c.CheckLibWithHeader( nukeLibName, "DDImage/Vector3.h", "CXX" ) :

				sys.stderr.write( "WARNING : no nuke libraries found, not building IECoreNuke - check NUKE_ROOT.\n" )
				c.Finish()

			else :

				c.Finish()

				# we can't add this earlier as then it's built during the configure stage, and that's no good
				nukeEnv.Append( LIBS = [
					os.path.basename( coreEnv.subst( "$INSTALL_LIB_NAME" ) ),
					os.path.basename( imageEnv.subst( "$INSTALL_LIB_NAME" ) ),
					os.path.basename( corePythonEnv.subst( "$INSTALL_PYTHONLIB_NAME" ) ),
					os.path.basename( glEnv.subst( "$INSTALL_LIB_NAME" ) ),
				]	)

				nukeEnv.Append( LIBS = [ nukeLibName, "boost_python$BOOST_LIB_SUFFIX" ] )

				nukeEnv.Append(
					CPPFLAGS = [
						"-DIECORENUKE_NUKE_MAJOR_VERSION=$NUKE_MAJOR_VERSION",
						"-DIECORENUKE_NUKE_MINOR_VERSION=$NUKE_MINOR_VERSION",
						"-DIECoreNuke_EXPORTS",
					]
				)

				nukePythonModuleEnv.Append( LIBS = [
					os.path.basename( nukeEnv.subst( "$INSTALL_LIB_NAME" ) ),
					os.path.basename( coreEnv.subst( "$INSTALL_LIB_NAME" ) ),
					os.path.basename( corePythonEnv.subst( "$INSTALL_PYTHONLIB_NAME" ) ),
				] )

				nukeHeaders = glob.glob( "include/IECoreNuke/*.h" ) + glob.glob( "include/IECoreNuke/*.inl" )
				nukeSources = sorted( glob.glob( "src/IECoreNuke/*.cpp" ) )
				nukePythonSources = sorted( glob.glob( "src/IECoreNuke/bindings/*.cpp" ) )
				nukePythonScripts = glob.glob( "python/IECoreNuke/*.py" )
				nukePluginSources = sorted( glob.glob( "src/IECoreNuke/plugin/*.cpp" ) )
				nukeNodeNames = [ "ieObject", "ieOp", "ieDrawable", "ieDisplay" ]

				# nuke library
				nukeEnv.Append( LIBS = [ "boost_signals" + env["BOOST_LIB_SUFFIX"] ] )
				nukeLibrary = nukeEnv.SharedLibrary( "lib/" + os.path.basename( nukeEnv.subst( "$INSTALL_NUKELIB_NAME" ) ), nukeSources )
				nukeLibraryInstall = nukeEnv.Install( os.path.dirname( nukeEnv.subst( "$INSTALL_NUKELIB_NAME" ) ), nukeLibrary )
				nukeEnv.AddPostAction( nukeLibraryInstall, lambda target, source, env : makeLibSymLinks( nukeEnv, "INSTALL_NUKELIB_NAME" ) )
				nukeEnv.Alias( "install", nukeLibraryInstall )
				nukeEnv.Alias( "installNuke", nukeLibraryInstall )
				nukeEnv.Alias( "installLib", [ nukeLibraryInstall ] )

				# nuke headers

				nukeHeaderInstall = nukeEnv.Install( "$INSTALL_HEADER_DIR/IECoreNuke", nukeHeaders )
				nukeEnv.AddPostAction( "$INSTALL_HEADER_DIR/IECoreNuke", lambda target, source, env : makeSymLinks( nukeEnv, nukeEnv["INSTALL_HEADER_DIR"] ) )
				nukeEnv.Alias( "installNuke", nukeHeaderInstall )
				nukeEnv.Alias( "install", nukeHeaderInstall )

				# nuke python module

				nukePythonModule = nukePythonModuleEnv.SharedLibrary( "python/IECoreNuke/_IECoreNuke", nukePythonSources )
				nukePythonModuleInstall = nukePythonModuleEnv.Install( "$INSTALL_NUKEPYTHON_DIR/IECoreNuke", nukePythonScripts + nukePythonModule )
				nukePythonModuleEnv.AddPostAction( "$INSTALL_NUKEPYTHON_DIR/IECoreNuke", lambda target, source, env : makeSymLinks( nukePythonModuleEnv, nukePythonModuleEnv["INSTALL_NUKEPYTHON_DIR"] ) )
				nukePythonModuleEnv.Alias( "install", nukePythonModuleInstall )
				nukePythonModuleEnv.Alias( "installNuke", nukePythonModuleInstall )
				nukePythonModuleEnv.Depends( nukePythonModule, corePythonModule )

				if coreEnv["INSTALL_CORENUKE_POST_COMMAND"]!="" :
					# this is the only way we could find to get a post action to run for an alias
					nukeEnv.Alias( "install", nukeLibraryInstall, "$INSTALL_CORENUKE_POST_COMMAND" )
					nukeEnv.Alias( "installNuke", nukeLibraryInstall, "$INSTALL_CORENUKE_POST_COMMAND" )

				# nuke plugin

				nukePluginEnv.Append(
					LIBS = [
						os.path.basename( coreEnv.subst( "$INSTALL_NUKELIB_NAME" ) ),
						os.path.basename( nukeEnv.subst( "$INSTALL_NUKELIB_NAME" ) ),
					]
				)
				nukePluginTarget = "plugins/nuke/" + os.path.basename( nukePluginEnv.subst( "$INSTALL_NUKEPLUGIN_NAME" ) )
				nukePlugin = nukePluginEnv.SharedLibrary( nukePluginTarget, nukePluginSources, SHLIBPREFIX="" )
				nukePluginInstall = nukePluginEnv.Install( os.path.dirname( nukePluginEnv.subst( "$INSTALL_NUKEPLUGIN_NAME" ) ), nukePlugin )

				nukePluginEnv.AddPostAction( nukePluginInstall, lambda target, source, env : makeSymLinks( nukePluginEnv, nukePluginEnv["INSTALL_NUKEPLUGIN_NAME"] ) )
				nukePluginEnv.Alias( "install", nukePluginInstall )
				nukePluginEnv.Alias( "installNuke", nukePluginInstall )

				Default( [ nukeLibrary, nukePythonModule, nukePlugin ] )

				# nuke menu

				nukeMenuInstall = nukePluginEnv.Install( os.path.dirname( nukePluginEnv.subst( "$INSTALL_NUKEPLUGIN_NAME" ) ), "src/IECoreNuke/plugin/menu.py" )
				nukePluginEnv.Alias( "install", nukeMenuInstall )

				# stubs for each of the nodes within the plugin

				nukeStubs = []
				for nodeName in nukeNodeNames :

					nukeStubEnv = nukePluginEnv.Clone( IECORE_NAME=nodeName )
					nukeStubName = "plugins/nuke/" + os.path.basename( nukeStubEnv.subst( "$INSTALL_NUKEPLUGIN_NAME" ) ) + ".tcl"
					nukeStub = nukePluginEnv.Command( nukeStubName, nukePlugin, "echo 'load ieCore' > $TARGET" )
					nukeStubInstall = nukeStubEnv.Install( os.path.dirname( nukeStubEnv.subst( "$INSTALL_NUKEPLUGIN_NAME" ) ), nukeStub )
					nukeStubEnv.Alias( "install", nukeStubInstall )
					nukeStubEnv.Alias( "installNuke", nukeStubInstall )
					nukeStubs.append( nukeStub )
					Default( [ nukeStub ] )

				# nuke icons
				nukeIcons = glob.glob( "icons/IECoreNuke/*.png" )
				nukeIconInstall = nukeEnv.Install( "$INSTALL_NUKEICON_DIR", source=nukeIcons )
				nukeEnv.Alias( "install", nukeIconInstall )
				nukeEnv.Alias( "installNuke", nukeIconInstall )

				# nuke tests

				nukeTest = nukeTestEnv.Command( "test/IECoreNuke/resultsPython.txt", nukeLibrary, "echo \"execfile( '$TEST_NUKE_SCRIPT' )\" | $NUKE_ROOT/Nuke${NUKE_MAJOR_VERSION}.${NUKE_MINOR_VERSION} -t" )
				NoCache( nukeTest )
				nukeTestEnv.Depends( nukeTest, glob.glob( "test/IECoreNuke/*.py" ) )
				nukeTestEnv.Depends( nukeTest, nukePythonModule )
				nukeTestEnv.Depends( nukeTest, nukePlugin )
				nukeTestEnv.Depends( nukeTest, nukeStubs )
				nukeTestEnv.Alias( "testNuke", nukeTest )

###########################################################################################
# Build, install and test the coreHoudini library and bindings
###########################################################################################

houdiniEnvSets = {
	"IECORE_NAME" : "IECoreHoudini",
}

houdiniEnv = env.Clone( **houdiniEnvSets )

houdiniEnvAppends = {
	"CXXFLAGS" : [
		"$HOUDINI_CXX_FLAGS",
		"-DMAKING_DSO",
		"-DIECoreHoudini_EXPORTS",
	] + formatSystemIncludes( houdiniEnv, "$HOUDINI_INCLUDE_PATH" ),

	"CPPFLAGS" : [
		## \todo: libIECoreHoudini should not use python.
		## Remove it from the src and then remove these flags.
		pythonEnv["PYTHON_INCLUDE_FLAGS"],
	],
	"LIBPATH" : [
		"$HOUDINI_LIB_PATH",
		"$GLEW_LIB_PATH",
	],
	"LIBS" : [
		"HoudiniUI",
		"HoudiniOPZ",
		"HoudiniOP3",
		"HoudiniOP2",
		"HoudiniOP1",
		"HoudiniSIM",
		"HoudiniGEO",
		"HoudiniPRM",
		"HoudiniUT",
		"HoudiniRAY",
		"HoudiniAPPS3",
		## \todo: libIECoreHoudini should not use python.
		## Remove it from the src and then remove this lib.
		"boost_python" + boostPythonLibSuffix,
		"GLEW$GLEW_LIB_SUFFIX"
	]
}

if env["WITH_GL"] :
	houdiniEnvAppends["CXXFLAGS"].append( formatSystemIncludes( houdiniEnv, "$GLEW_INCLUDE_PATH" ) )
	houdiniEnvAppends["LIBPATH"].append( "$GLEW_LIB_PATH" )
	houdiniEnvAppends["LIBS"].append( "GLEW$GLEW_LIB_SUFFIX" )

if env["PLATFORM"]=="posix" :
	houdiniEnvAppends["CPPFLAGS"] += ["-DLINUX"]
elif env["PLATFORM"]=="darwin" :
	houdiniEnvAppends["CPPFLAGS"] += ["-D__APPLE__"]
	houdiniEnvAppends["FRAMEWORKS"] = ["OpenGL"]
	houdiniEnvAppends["LIBS"] += [ "GR"]

houdiniEnv.Append( **houdiniEnvAppends )

houdiniEnv.Append( SHLINKFLAGS = pythonEnv["PYTHON_LINK_FLAGS"].split() )
houdiniEnv.Prepend( SHLINKFLAGS = "$HOUDINI_LINK_FLAGS" )

houdiniPythonModuleEnv = pythonModuleEnv.Clone( **houdiniEnvSets )
houdiniPythonModuleEnv.Append( **houdiniEnvAppends )
if env["PLATFORM"] == "posix" :
	## We really want to not have the -Wno-strict-aliasing flag, but it's necessary to stop boost
	# python warnings that don't seem to be prevented by including boost via -isystem even. Better to
	# be able to have -Werror but be missing one warning than to have no -Werror.
	## \todo This is probably only necessary for specific gcc versions where -isystem doesn't
	# fully work. Reenable when we encounter versions that work correctly.
	houdiniPythonModuleEnv.Append( CXXFLAGS = [ "-Wno-strict-aliasing" ] )

houdiniPluginEnv = houdiniEnv.Clone( IECORE_NAME="ieCoreHoudini" )

if doConfigure :

	# Since we only build shared libraries and not exectuables,
	# we only need to check that shared libs will link correctly.
	# This approach succeeds because building a shared library
	# doesn't require resolving the unresolved symbols of the
	# libraries that it links to.
	houdiniCheckEnv = houdiniEnv.Clone()
	houdiniCheckEnv.Append( CXXFLAGS = [ "-fPIC" ] )
	houdiniCheckEnv.Append( LINKFLAGS = [ "-shared" ] )
	c = Configure( houdiniCheckEnv )

	if not c.CheckLibWithHeader( "HoudiniGEO", "SOP/SOP_API.h", "CXX" ) :

		sys.stderr.write( "WARNING : no houdini devkit found, not building IECoreHoudini - check HOUDINI_ROOT.\n" )
		c.Finish()

	else :

		# Houdini 16.0 and beyond can optionally ship using Qt5.
		# Since IECoreHoudini makes some UI related calls, we add
		# a custom define so we can change the logic as needed.
		if os.path.exists( os.path.join( houdiniCheckEnv.subst( "$HOUDINI_LIB_PATH" ), "libQt5Core.so" ) ) :
			houdiniPythonModuleEnv.Append( CXXFLAGS = "-DIECOREHOUDINI_WITH_QT5" )

		c.Finish()

		#=====
		# glob the files
		#=====
		houdiniSources = sorted( glob.glob( "src/IECoreHoudini/*.cpp" ) )
		houdiniHeaders = glob.glob( "include/IECoreHoudini/*.h" ) + glob.glob( "include/IECoreHoudini/*.inl" )
		houdiniBindingHeaders = glob.glob( "include/IECoreHoudini/bindings/*.h" ) + glob.glob( "include/IECoreHoudini/bindings/*.inl" )
		houdiniPythonSources = sorted( glob.glob( "src/IECoreHoudini/bindings/*.cpp" ) )
		houdiniPythonScripts = glob.glob( "python/IECoreHoudini/*.py" )
		houdiniPluginSources = [ "src/IECoreHoudini/plugin/Plugin.cpp" ]
		if not env['WITH_GL'] :
			houdiniSources.remove( "src/IECoreHoudini/GR_CortexPrimitive.cpp" )
			houdiniSources.remove( "src/IECoreHoudini/GUI_CortexPrimitiveHook.cpp" )
		else:
		    houdiniEnv.Append( CPPFLAGS = '-DIECOREHOUDINI_WITH_GL' )

		# we can't append this before configuring, as then it gets built as
		# part of the configure process
		houdiniEnv.Append(
			LIBS = [
				os.path.basename( coreEnv.subst( "$INSTALL_LIB_NAME" ) ),
				os.path.basename( sceneEnv.subst( "$INSTALL_LIB_NAME" ) ),
				os.path.basename( corePythonEnv.subst( "$INSTALL_PYTHONLIB_NAME" ) ),
			]
		)
		if env['WITH_GL'] :
			houdiniEnv.Append( LIBS = os.path.basename( glEnv.subst( "$INSTALL_LIB_NAME" ) ) )

		#=====
		# build library
		#=====
		houdiniLib = houdiniEnv.SharedLibrary( "lib/" + os.path.basename( houdiniEnv.subst( "$INSTALL_HOUDINILIB_NAME" ) ), houdiniSources )
		houdiniLibInstall = houdiniEnv.Install( os.path.dirname( houdiniEnv.subst( "$INSTALL_HOUDINILIB_NAME" ) ), houdiniLib )
		houdiniEnv.NoCache( houdiniLibInstall )
		houdiniEnv.AddPostAction( houdiniLibInstall, lambda target, source, env : makeLibSymLinks( houdiniEnv, "INSTALL_HOUDINILIB_NAME" ) )
		houdiniEnv.Alias( "install", houdiniLibInstall )
		houdiniEnv.Alias( "installHoudini", houdiniLibInstall )
		houdiniEnv.Alias( "installLib", [ houdiniLibInstall ] )

		#=====
		# install headers
		#=====
		houdiniHeaderInstall = houdiniEnv.Install( "$INSTALL_HEADER_DIR/IECoreHoudini", houdiniHeaders )
		houdiniHeaderInstall += houdiniEnv.Install( "$INSTALL_HEADER_DIR/IECoreHoudini/bindings", houdiniBindingHeaders )
		houdiniEnv.AddPostAction( "$INSTALL_HEADER_DIR/IECoreHoudini", lambda target, source, env : makeSymLinks( houdiniEnv, houdiniEnv["INSTALL_HEADER_DIR"] ) )
		houdiniEnv.Alias( "install", houdiniHeaderInstall )
		houdiniEnv.Alias( "installHoudini", houdiniHeaderInstall )

		#=====
		# build houdini plugin
		#=====
		houdiniPluginEnv.Append(
			LIBS=[
				os.path.basename( houdiniEnv.subst( "$INSTALL_HOUDINILIB_NAME" ) ),
			],
		)
		houdiniPluginTarget = "plugins/houdini/" + os.path.basename( houdiniPluginEnv.subst( "$INSTALL_HOUDINIPLUGIN_NAME" ) )
		houdiniPlugin = houdiniPluginEnv.SharedLibrary( houdiniPluginTarget, houdiniPluginSources, SHLIBPREFIX="" )
		houdiniPluginInstall = houdiniPluginEnv.Install( os.path.dirname( houdiniPluginEnv.subst( "$INSTALL_HOUDINIPLUGIN_NAME" ) ), houdiniPlugin )
		houdiniPluginEnv.Depends( houdiniPlugin, corePythonModule )
		houdiniPluginEnv.AddPostAction( houdiniPluginInstall, lambda target, source, env : makeSymLinks( houdiniPluginEnv, houdiniPluginEnv["INSTALL_HOUDINIPLUGIN_NAME"] ) )
		houdiniPluginEnv.Alias( "install", houdiniPluginInstall )
		houdiniPluginEnv.Alias( "installHoudini", houdiniPluginInstall )

		#=====
		# build python module
		#=====
		houdiniPythonModuleEnv.Append(
			LIBS = [
				os.path.basename( coreEnv.subst( "$INSTALL_LIB_NAME" ) ),
				os.path.basename( sceneEnv.subst( "$INSTALL_LIB_NAME" ) ),
				os.path.basename( houdiniEnv.subst( "$INSTALL_LIB_NAME" ) ),
				os.path.basename( corePythonEnv.subst( "$INSTALL_PYTHONLIB_NAME" ) ),
			]
		)
		houdiniPythonModule = houdiniPythonModuleEnv.SharedLibrary( "python/IECoreHoudini/_IECoreHoudini", houdiniPythonSources )
		houdiniPythonModuleEnv.Depends( houdiniPythonModule, houdiniLib )
		houdiniPythonModuleInstall = houdiniPythonModuleEnv.Install( "$INSTALL_PYTHON_DIR/IECoreHoudini", houdiniPythonScripts + houdiniPythonModule )
		houdiniPythonModuleEnv.AddPostAction( "$INSTALL_PYTHON_DIR/IECoreHoudini", lambda target, source, env : makeSymLinks( houdiniPythonModuleEnv, houdiniPythonModuleEnv["INSTALL_PYTHON_DIR"] ) )
		houdiniPythonModuleEnv.Alias( "install", houdiniPythonModuleInstall )
		houdiniPythonModuleEnv.Alias( "installHoudini", houdiniPythonModuleInstall )

		#=====
		# install icons
		#=====
		houdiniIcons = glob.glob( "icons/IECoreHoudini/*.svg" ) + glob.glob( "graphics/CortexLogo*.svg" )
		houdiniIconInstall = houdiniPluginEnv.Install( "$INSTALL_HOUDINIICON_DIR", source=houdiniIcons )
		houdiniPluginEnv.Alias( "install", houdiniIconInstall )
		houdiniPluginEnv.Alias( "installHoudini", houdiniIconInstall )

		#=====
		# install toolbar
		#=====
		houdiniToolbars = glob.glob( "menus/IECoreHoudini/*.shelf" )
		houdiniToolbarInstall = houdiniPluginEnv.Install( "$INSTALL_HOUDINITOOLBAR_DIR", source=houdiniToolbars )
		houdiniPluginEnv.Alias( "install", houdiniToolbarInstall )
		houdiniPluginEnv.Alias( "installHoudini", houdiniToolbarInstall )

		if coreEnv["INSTALL_COREHOUDINI_POST_COMMAND"] != "" :
			# this is the only way we could find to get a post action to run for an alias
			houdiniPythonModuleEnv.Alias( "install", houdiniPythonModuleInstall, "$INSTALL_COREHOUDINI_POST_COMMAND" )
			houdiniPythonModuleEnv.Alias( "installHoudini", houdiniPythonModuleInstall, "$INSTALL_COREHOUDINI_POST_COMMAND" )

		Default( [ houdiniLib, houdiniPlugin, houdiniPythonModule ] )

		#=====
		# Houdini tests
		#=====
		houdiniTestEnv = testEnv.Clone()

		houdiniTestLibPaths = houdiniEnv.subst( os.pathsep.join( houdiniPythonModuleEnv["LIBPATH"] ) )
		houdiniTestEnv["ENV"][houdiniTestEnv["TEST_LIBRARY_PATH_ENV_VAR"]] += os.pathsep + houdiniTestLibPaths
		houdiniTestEnv["ENV"][libraryPathEnvVar] += os.pathsep + houdiniTestLibPaths

		houdiniTestEnv["ENV"]["PATH"] = houdiniEnv.subst( "$HOUDINI_ROOT/bin:" ) + houdiniEnv["ENV"]["PATH"]

		houdiniTestEnv.Append( **houdiniEnvAppends )
		houdiniTestEnv.Append(
			LIBS = [
				os.path.basename( coreEnv.subst( "$INSTALL_LIB_NAME" ) ),
				os.path.basename( houdiniEnv.subst( "$INSTALL_LIB_NAME" ) ),
			]
		)

		houdiniTestEnv["ENV"]["PYTHONPATH"] += ":./python"
		if distutils.version.LooseVersion( pythonEnv["PYTHON_VERSION"] ) > distutils.version.LooseVersion( "2.7" ) :
			houdiniTestEnv["ENV"]["PYTHONHOME"] = houdiniTestEnv.subst( "$HOUDINI_ROOT/python" )
		houdiniTestEnv["ENV"]["HOUDINI_DSO_PATH"] = "./plugins/houdini:&"
		houdiniTestEnv["ENV"]["HOUDINI_OTLSCAN_PATH"] = "./plugins/houdini:&"

		houdiniTestEnv["ENV"]["IECORE_OP_PATHS"] = "./test/IECoreHoudini/ops"

		houdiniPythonExecutable = "hython"

		houdiniPythonTest = houdiniTestEnv.Command( "test/IECoreHoudini/resultsPython.txt", houdiniPythonModule, houdiniPythonExecutable + " $TEST_HOUDINI_SCRIPT" )
		NoCache( houdiniPythonTest )
		houdiniTestEnv.Depends( houdiniPythonTest, [ houdiniLib, houdiniPlugin, houdiniPythonModule ] )
		houdiniTestEnv.Depends( houdiniPythonTest, glob.glob( "test/IECoreHoudini/*.py" ) )
		houdiniTestEnv.Depends( houdiniPythonTest, glob.glob( "python/IECoreHoudini/*.py" ) )
		if env["WITH_GL"] :
			houdiniTestEnv.Depends( houdiniPythonTest, [ glLibrary, glPythonModule ] )
		houdiniTestEnv.Alias( "testHoudini", houdiniPythonTest )
		houdiniTestEnv.Alias( "testHoudiniPython", houdiniPythonTest )

###########################################################################################
# Build, install and test the IECoreArnold library and bindings
###########################################################################################

arnoldEnvSets = {
	"IECORE_NAME" : "IECoreArnold"
}

arnoldEnv = env.Clone( **arnoldEnvSets )

arnoldEnvAppends = {
	"CXXFLAGS" : [
		"-DIECoreArnold_EXPORTS",
		"-DAI_ENABLE_DEPRECATION_WARNINGS",
	] + formatSystemIncludes( arnoldEnv, "$ARNOLD_ROOT/include" ),
	"CPPPATH" : [
		"contrib/IECoreArnold/include",
	],
	"LIBPATH" : [
		"$ARNOLD_ROOT/bin",
	]
}

arnoldEnv.Append( **arnoldEnvAppends )

# Windows houses ai.lib in the lib directory instead of bin
if env["PLATFORM"] == "win32" :
	arnoldEnv.Append(
		LIBPATH = [
			"$ARNOLD_ROOT/lib"
		]
	)

arnoldPythonModuleEnv = pythonModuleEnv.Clone( **arnoldEnvSets )
arnoldPythonModuleEnv.Append( **arnoldEnvAppends )
arnoldPythonModuleEnv.Append(
	CPPPATH = [
		"contrib/IECoreArnold/include/bindings",
	]
)

arnoldDriverEnv = arnoldEnv.Clone( IECORE_NAME = "ieOutputDriver" )
arnoldDriverEnv["SHLIBPREFIX"] = ""
arnoldDriverEnv["SHLIBSUFFIX"] = ".so" if env["PLATFORM"] != "win32" else ".dll"
if env["PLATFORM"]=="darwin" :
	# Symbols we need from `libai.dylib` will be resolved at runtime when Arnold
	# loads the driver.
	arnoldDriverEnv.Append( LINKFLAGS = "-Wl,-undefined,dynamic_lookup" )

haveArnold = False

if doConfigure :

	# Since we only build shared libraries and not exectuables,
	# we only need to check that shared libs will link correctly.
	# This is necessary for arnold, which uses
	# a run-time compatible, but link-time incompatbile libstdc++
	# in some obscure studio setups. This approach succeeds because
	# building a shared library doesn't require resolving the
	# unresolved symbols of the libraries that it links to.
	arnoldCheckEnv = arnoldEnv.Clone()
	arnoldCheckEnv.Append( CXXFLAGS = [ "-fPIC" ] )
	arnoldCheckEnv.Append( LINKFLAGS = [ "-shared" ] )
	c = Configure( arnoldCheckEnv )

	if not c.CheckLibWithHeader( "ai", "ai.h", "CXX" ) :

		sys.stderr.write( "WARNING : no ai library found, not building IECoreArnold - check ARNOLD_ROOT.\n" )
		c.Finish()

	else :

		haveArnold = True

		arnoldSources = sorted( glob.glob( "contrib/IECoreArnold/src/IECoreArnold/*.cpp" ) )
		arnoldHeaders = glob.glob( "contrib/IECoreArnold/include/IECoreArnold/*.h" ) + glob.glob( "contrib/IECoreArnold/include/IECoreArnold/*.inl" )
		arnoldPythonSources = sorted( glob.glob( "contrib/IECoreArnold/src/IECoreArnold/bindings/*.cpp" ) )
		arnoldPythonScripts = glob.glob( "contrib/IECoreArnold/python/IECoreArnold/*.py" )

		c.Finish()

		# we can't append this before configuring, as then it gets built as
		# part of the configure process
		arnoldEnv.Append(
			LIBS = [
				"ai",
				os.path.basename( coreEnv.subst( "$INSTALL_LIB_NAME" ) ),
				os.path.basename( sceneEnv.subst( "$INSTALL_LIB_NAME" ) ),
			]
		 )
		arnoldPythonModuleEnv.Append( LIBS = os.path.basename( corePythonEnv.subst( "$INSTALL_PYTHONLIB_NAME" ) ) )

		arnoldDriverEnv.Append(
			LIBS = [
				os.path.basename( coreEnv.subst( "$INSTALL_LIB_NAME" ) ),
				os.path.basename( imageEnv.subst( "$INSTALL_LIB_NAME" ) ),
				os.path.basename( arnoldEnv.subst( "$INSTALL_LIB_NAME" ) ),
			]
		)
		if env["PLATFORM"] == "win32" :
			arnoldDriverEnv.Append(
				LIBS = [ "ai" ]
			)

		# library
		arnoldLibrary = arnoldEnv.SharedLibrary( "lib/" + os.path.basename( arnoldEnv.subst( "$INSTALL_ARNOLDLIB_NAME" ) ), arnoldSources )
		arnoldLibraryInstall = arnoldEnv.Install( os.path.dirname( arnoldEnv.subst( "$INSTALL_ARNOLDLIB_NAME" ) ), arnoldLibrary )
		arnoldEnv.NoCache( arnoldLibraryInstall )
		arnoldEnv.AddPostAction( arnoldLibraryInstall, lambda target, source, env : makeLibSymLinks( arnoldEnv ) )
		arnoldEnv.Alias( "install", arnoldLibraryInstall )
		arnoldEnv.Alias( "installArnold", arnoldLibraryInstall )
		arnoldEnv.Alias( "installLib", [ arnoldLibraryInstall ] )

		# headers
		arnoldHeaderInstall = arnoldEnv.Install( "$INSTALL_HEADER_DIR/IECoreArnold", arnoldHeaders )
		arnoldEnv.AddPostAction( "$INSTALL_HEADER_DIR/IECoreArnold", lambda target, source, env : makeSymLinks( arnoldEnv, arnoldEnv["INSTALL_HEADER_DIR"] ) )
		arnoldEnv.Alias( "install", arnoldHeaderInstall )
		arnoldEnv.Alias( "installArnold", arnoldHeaderInstall )

		# python module
		arnoldPythonModuleEnv.Append(
			LIBS = [
				os.path.basename( coreEnv.subst( "$INSTALL_LIB_NAME" ) ),
				os.path.basename( arnoldEnv.subst( "$INSTALL_LIB_NAME" ) ),
				os.path.basename( sceneEnv.subst( "$INSTALL_LIB_NAME" ) ),
			]
		)
		arnoldPythonModule = arnoldPythonModuleEnv.SharedLibrary( "contrib/IECoreArnold/python/IECoreArnold/_IECoreArnold", arnoldPythonSources )
		arnoldPythonModuleEnv.Depends( arnoldPythonModule, arnoldLibrary )

		arnoldPythonModuleInstall = arnoldPythonModuleEnv.Install( "$INSTALL_ARNOLDPYTHON_DIR/IECoreArnold", arnoldPythonScripts + arnoldPythonModule )
		arnoldPythonModuleEnv.AddPostAction( "$INSTALL_ARNOLDPYTHON_DIR/IECoreArnold", lambda target, source, env : makeSymLinks( arnoldPythonModuleEnv, arnoldPythonModuleEnv["INSTALL_ARNOLDPYTHON_DIR"] ) )
		arnoldPythonModuleEnv.Alias( "install", arnoldPythonModuleInstall )
		arnoldPythonModuleEnv.Alias( "installArnold", arnoldPythonModuleInstall )

		# output driver
		arnoldDriver = arnoldDriverEnv.SharedLibrary( "contrib/IECoreArnold/src/IECoreArnold/outputDriver/" + os.path.basename( arnoldDriverEnv.subst( "$INSTALL_ARNOLDOUTPUTDRIVER_NAME" ) ), "contrib/IECoreArnold/src/IECoreArnold/outputDriver/OutputDriver.cpp" )
		arnoldDriverInstall = arnoldDriverEnv.Install( os.path.dirname( arnoldDriverEnv.subst( "$INSTALL_ARNOLDOUTPUTDRIVER_NAME" ) ), arnoldDriver )
		arnoldDriverEnv.NoCache( arnoldDriverInstall )
		arnoldDriverEnv.AddPostAction( arnoldDriverInstall, lambda target, source, env : makeLibSymLinks( arnoldDriverEnv, libNameVar="INSTALL_ARNOLDOUTPUTDRIVER_NAME" ) )
		arnoldDriverEnv.Alias( "install", arnoldDriverInstall )
		arnoldDriverEnv.Alias( "installArnold", arnoldDriverInstall )
		arnoldDriverForTest = arnoldDriverEnv.Command( "contrib/IECoreArnold/test/IECoreArnold/plugins/ieOutputDriver.so", arnoldDriver, Copy( "$TARGET", "$SOURCE" ) )

		Default( [ arnoldLibrary, arnoldPythonModule, arnoldDriver, arnoldDriverForTest ] )

		# tests
		arnoldTestEnv = testEnv.Clone()
		arnoldTestEnv["ENV"]["PYTHONPATH"] += ":./contrib/IECoreArnold/python:" + arnoldEnv.subst( "$ARNOLD_ROOT/python" )
		arnoldTestEnv["ENV"][testEnv["TEST_LIBRARY_PATH_ENV_VAR"]] += os.pathsep + arnoldEnv.subst( os.pathsep.join( arnoldPythonModuleEnv["LIBPATH"] ) )
		arnoldTestEnv["ENV"]["PATH"] = arnoldEnv.subst( "$ARNOLD_ROOT/bin" ) + os.pathsep + arnoldTestEnv["ENV"]["PATH"]
		arnoldTestEnv["ENV"]["ARNOLD_PLUGIN_PATH"] = os.pathsep.join( [ "contrib/IECoreArnold/test/IECoreArnold/plugins", "contrib/IECoreArnold/test/IECoreArnold/metadata" ] )
		arnoldTest = arnoldTestEnv.Command( "contrib/IECoreArnold/test/IECoreArnold/results.txt", arnoldPythonModule, "$PYTHON $TEST_ARNOLD_SCRIPT --verbose" )
		NoCache( arnoldTest )
		arnoldTestEnv.Depends( arnoldTest, [ arnoldPythonModule + arnoldDriverForTest + arnoldLibrary ] )
		arnoldTestEnv.Depends( arnoldTest, glob.glob( "contrib/IECoreArnold/test/IECoreArnold/*.py" ) )
		arnoldTestEnv.Alias( "testArnold", arnoldTest )

###########################################################################################
# Build, install and test the IECoreUSD library and bindings
###########################################################################################

usdEnvSets = {
	"IECORE_NAME" : "IECoreUSD"
}

# We are deliberately cloning from `pythonEnv` rather than
# `env` because USD itself has dependencies on Python.
usdEnv = pythonEnv.Clone( **usdEnvSets )

if usdEnv["WITH_USD_MONOLITHIC"] :
	usdLibs = [ "usd_ms" ]
else :
	usdLibs = [
		"usd",
		"usdGeom",
		"usdSkel",
		"sdf",
		"tf",
		"pcp",
		"arch",
		"gf",
		"js",
		"vt",
		"ar",
		"plug",
		"trace",
		"kind",
		"work"
	]

if usdEnv["USD_LIB_PREFIX"] :
	usdLibs = [ usdEnv["USD_LIB_PREFIX"] + x for x in usdLibs ]

usdEnvAppends = {
	"CXXFLAGS" : [
		"-Wno-deprecated" if env["PLATFORM"] != "win32" else "",
		"-DIECoreUSD_EXPORTS",
	] + formatSystemIncludes( usdEnv, ["$USD_INCLUDE_PATH", "$PYTHON_INCLUDE_PATH"] ),
	"CPPPATH" : [
		"contrib/IECoreUSD/include",
		"contrib/IECoreUSD/src",
	],
	"LIBPATH" : [
		"$USD_LIB_PATH"
	],
	"LIBS" : usdLibs,
}

usdEnv.Append( **usdEnvAppends )

usdPythonModuleEnv = pythonModuleEnv.Clone( **usdEnvSets )
usdPythonModuleEnv.Append( **usdEnvAppends )

# libIECoreUSD doesn't export any symbols we use, but is
# required to register the SceneInterface. Ensure the linker
# doesn't optimise it away.
if env["PLATFORM"] == "posix" :
	usdPythonModuleEnv.Append( LINKFLAGS = "-Wl,--no-as-needed" )

if doConfigure :

	# Since we only build shared libraries and not exectuables,
	# we only need to check that shared libs will link correctly.
	# This is necessary when building against a USD that links to
	# extra optional dependencies not required by Cortex (eg a USD
	# lib that ships with a DCC). This approach succeeds because
	# building a shared library doesn't require resolving the
	# unresolved symbols of the libraries that it links to.
	usdCheckEnv = usdEnv.Clone()
	usdCheckEnv.Append( CXXFLAGS = [ "-fPIC" ] )
	usdCheckEnv.Append( LINKFLAGS = [ "-shared" ] )
	c = Configure( usdCheckEnv )

	haveUSD = False
	if c.CheckLibWithHeader( usdLibs[0], "pxr/usd/usd/api.h", "CXX" ) :
		haveUSD = True
	else :
		sys.stderr.write( "WARNING : no USD library found, not building IECoreUSD - check USD_INCLUDE_PATH, USD_LIB_PATH and config.log.\n" )

	c.Finish()

	if haveUSD :

		usdSources = sorted( glob.glob( "contrib/IECoreUSD/src/IECoreUSD/*.cpp" ) )
		usdPythonScripts = glob.glob( "contrib/IECoreUSD/python/IECoreUSD/*.py" )
		usdPythonSources = sorted( glob.glob( "contrib/IECoreUSD/src/IECoreUSD/bindings/*.cpp" ) )
		usdHeaders = glob.glob( "contrib/IECoreUSD/include/IECoreUSD/*.h" ) + glob.glob( "contrib/IECoreUSD/include/IECoreUSD/*.inl" )

		# we can't append this before configuring, as then it gets built as
		# part of the configure process
		usdEnv.Append(
			LIBS = [
				os.path.basename( coreEnv.subst( "$INSTALL_LIB_NAME" ) ),
				os.path.basename( sceneEnv.subst( "$INSTALL_LIB_NAME" ) ),
			]
		)

		# library
		usdLibrary = usdEnv.SharedLibrary( "lib/" + os.path.basename( usdEnv.subst( "$INSTALL_ALEMBICLIB_NAME" ) ), usdSources )
		usdLibraryInstall = usdEnv.Install( os.path.dirname( usdEnv.subst( "$INSTALL_ALEMBICLIB_NAME" ) ), usdLibrary )
		usdEnv.NoCache( usdLibraryInstall )
		usdEnv.AddPostAction( usdLibraryInstall, lambda target, source, env : makeLibSymLinks( usdEnv ) )
		usdEnv.Alias( "install", usdLibraryInstall )
		usdEnv.Alias( "installUSD", usdLibraryInstall )
		usdEnv.Alias( "installLib", [ usdLibraryInstall ] )

		# headers
		usdHeaderInstall = usdEnv.Install( "$INSTALL_HEADER_DIR/IECoreUSD", usdHeaders )
		usdEnv.AddPostAction( "$INSTALL_HEADER_DIR/IECoreUSD", lambda target, source, env : makeSymLinks( usdEnv, usdEnv["INSTALL_HEADER_DIR"] ) )
		usdEnv.Alias( "install", usdHeaderInstall )
		usdEnv.Alias( "installUSD", usdHeaderInstall )

		# resources
		usdResourceInstall = usdEnv.Substfile(
			"$INSTALL_USD_RESOURCE_DIR/IECoreUSD/plugInfo.json",
			"contrib/IECoreUSD/resources/plugInfo.json",
			SUBST_DICT = {
				"!IECOREUSD_RELATIVE_LIB_FOLDER!" : os.path.relpath(
					usdLibraryInstall[0].get_path(),
					os.path.dirname( usdEnv.subst( "$INSTALL_USD_RESOURCE_DIR/IECoreUSD/plugInfo.json" ) )
				),
			}
		)
		usdEnv.AddPostAction( "$INSTALL_USD_RESOURCE_DIR/IECoreUSD", lambda target, source, env : makeSymLinks( usdEnv, usdEnv["INSTALL_USD_RESOURCE_DIR"] ) )
		usdEnv.Alias( "install", usdResourceInstall )
		usdEnv.Alias( "installUSD", usdResourceInstall )

		# python module
		usdPythonModuleEnv.Append(
			LIBS = [
				os.path.basename( coreEnv.subst( "$INSTALL_LIB_NAME" ) ),
				os.path.basename( corePythonEnv.subst( "$INSTALL_PYTHONLIB_NAME" ) ),
				os.path.basename( usdEnv.subst( "$INSTALL_LIB_NAME" ) ),
			]
		)
		usdPythonModule = usdPythonModuleEnv.SharedLibrary( "contrib/IECoreUSD/python/IECoreUSD/_IECoreUSD", usdPythonSources )
		usdPythonModuleEnv.Depends( usdPythonModule, usdLibrary )

		usdPythonModuleInstall = usdPythonModuleEnv.Install( "$INSTALL_PYTHON_DIR/IECoreUSD", usdPythonScripts + usdPythonModule )
		usdPythonModuleEnv.AddPostAction( "$INSTALL_PYTHON_DIR/IECoreUSD", lambda target, source, env : makeSymLinks( usdPythonModuleEnv, usdPythonModuleEnv["INSTALL_PYTHON_DIR"] ) )
		usdPythonModuleEnv.Alias( "install", usdPythonModuleInstall )
		usdPythonModuleEnv.Alias( "installUSD", usdPythonModuleInstall )

		Default( [ usdLibrary, usdPythonModule ] )

		# tests
		usdTestEnv = testEnv.Clone()
		usdTestEnv["ENV"]["PYTHONPATH"] += ":./contrib/IECoreUSD/python"

		usdLibPath = coreEnv.subst("$USD_LIB_PATH")
		usdPythonPath = os.path.join(usdLibPath, "python")

		usdTestEnv["ENV"]["PYTHONPATH"] += os.pathsep + usdPythonPath
		usdTestEnv["ENV"][testEnv["TEST_LIBRARY_PATH_ENV_VAR"]] += os.pathsep + usdLibPath

		# setup pluginInfo for custom file format registration
		testSdfPlugInfo = os.path.join( os.getcwd(), "plugins", "usd", "plugInfo.json" )
		usdTestResourceInstall = usdEnv.Substfile(
			testSdfPlugInfo,
			"contrib/IECoreUSD/resources/plugInfo.json",
			SUBST_DICT = {
				"!IECOREUSD_RELATIVE_LIB_FOLDER!" : os.path.join( os.getcwd(), "lib", os.path.basename( usdLibraryInstall[0].get_path() ) ),
			}
		)
		usdTestEnv["ENV"]["PXR_PLUGINPATH_NAME"] = testSdfPlugInfo
		usdTest = usdTestEnv.Command( "contrib/IECoreUSD/test/IECoreUSD/results.txt", usdPythonModule, "$PYTHON $TEST_USD_SCRIPT --verbose" )
		usdTestEnv.Depends( usdTest, [ corePythonModule + scenePythonModule + usdPythonModule + usdTestResourceInstall ] )
		NoCache( usdTest )
		usdTestEnv.Alias( "testUSD", usdTest )


###########################################################################################
# Build, install and test the IECoreAlembic library and bindings
###########################################################################################

alembicEnvSets = {
	"IECORE_NAME" : "IECoreAlembic"
}

alembicEnv = env.Clone( **alembicEnvSets )

alembicEnvPrepends = {
	"CXXFLAGS" : formatSystemIncludes( alembicEnv, ["$ALEMBIC_INCLUDE_PATH", "$HDF5_INCLUDE_PATH"] ),
	"CPPPATH" : [
		"contrib/IECoreAlembic/include",
	],
	"LIBPATH" : [
		"$ALEMBIC_LIB_PATH",
		"$HDF5_LIB_PATH",
	],
	"LIBS" : [
		"hdf5$HDF5_LIB_SUFFIX",
	],
}

alembicEnv.Prepend( **alembicEnvPrepends )
alembicEnv.Append( CXXFLAGS = "-DIECoreAlembic_EXPORTS" )

alembicPythonModuleEnv = pythonModuleEnv.Clone( **alembicEnvSets )
alembicPythonModuleEnv.Prepend( **alembicEnvPrepends )

if doConfigure :

	c = Configure( alembicEnv )

	haveAlembic = False
	if c.CheckLibWithHeader( alembicEnv.subst( "Alembic" + env["ALEMBIC_LIB_SUFFIX"] ), "Alembic/AbcGeom/Foundation.h", "CXX" ) :

		# Alembic 1.6 and later is provided as a single library
		haveAlembic = True
		alembicEnv.Prepend(
			CPPFLAGS = "-DIECOREALEMBIC_WITH_OGAWA"
		)

	elif c.CheckLibWithHeader( alembicEnv.subst( "AlembicAbcGeom" + env["ALEMBIC_LIB_SUFFIX"] ), "Alembic/AbcGeom/Foundation.h", "CXX" ) :

		# Prior to 1.6, Alembic was provided as a bunch of individual libraries.
		haveAlembic = True
		alembicEnv.Append(
			LIBS = [
				"AlembicAbc$ALEMBIC_LIB_SUFFIX",
				"AlembicAbcCoreHDF5$ALEMBIC_LIB_SUFFIX",
				"AlembicAbcCoreAbstract$ALEMBIC_LIB_SUFFIX",
				"AlembicUtil$ALEMBIC_LIB_SUFFIX",
			],
		)

		if c.CheckLibWithHeader( alembicEnv.subst( "AlembicOgawa" + env["ALEMBIC_LIB_SUFFIX"] ), "Alembic/AbcCoreOgawa/ReadWrite.h", "CXX" ) :
			alembicEnv.Prepend(
				CPPFLAGS = "-DIECOREALEMBIC_WITH_OGAWA",
				LIBS = [
					"AlembicAbcCoreFactory$ALEMBIC_LIB_SUFFIX",
					"AlembicAbcCoreOgawa$ALEMBIC_LIB_SUFFIX",
					"AlembicOgawa$ALEMBIC_LIB_SUFFIX",
				]
			)

	else :

		sys.stderr.write( "WARNING : no Alembic library found, not building IECoreAlembic - check ALEMBIC_INCLUDE_PATH, ALEMBIC_LIB_PATH and config.log.\n" )

	c.Finish()

	if haveAlembic :

		alembicSources = sorted( glob.glob( "contrib/IECoreAlembic/src/IECoreAlembic/*.cpp" ) )
		alembicHeaders = glob.glob( "contrib/IECoreAlembic/include/IECoreAlembic/*.h" ) + glob.glob( "contrib/IECoreAlembic/include/IECoreAlembic/*.inl" )
		alembicPythonScripts = glob.glob( "contrib/IECoreAlembic/python/IECoreAlembic/*.py" )
		alembicPythonSources = sorted( glob.glob( "contrib/IECoreAlembic/src/IECoreAlembic/bindings/*.cpp" ) )

		# we can't append this before configuring, as then it gets built as
		# part of the configure process
		alembicEnv.Append(
			LIBS = [
				os.path.basename( coreEnv.subst( "$INSTALL_LIB_NAME" ) ),
				os.path.basename( sceneEnv.subst( "$INSTALL_LIB_NAME" ) ),
			]
		)

		# library
		alembicLibrary = alembicEnv.SharedLibrary( "lib/" + os.path.basename( alembicEnv.subst( "$INSTALL_ALEMBICLIB_NAME" ) ), alembicSources )
		alembicLibraryInstall = alembicEnv.Install( os.path.dirname( alembicEnv.subst( "$INSTALL_ALEMBICLIB_NAME" ) ), alembicLibrary )
		alembicEnv.NoCache( alembicLibraryInstall )
		alembicEnv.AddPostAction( alembicLibraryInstall, lambda target, source, env : makeLibSymLinks( alembicEnv ) )
		alembicEnv.Alias( "install", alembicLibraryInstall )
		alembicEnv.Alias( "installAlembic", alembicLibraryInstall )
		alembicEnv.Alias( "installLib", [ alembicLibraryInstall ] )

		# headers
		alembicHeaderInstall = alembicEnv.Install( "$INSTALL_HEADER_DIR/IECoreAlembic", alembicHeaders )
		alembicEnv.AddPostAction( "$INSTALL_HEADER_DIR/IECoreAlembic", lambda target, source, env : makeSymLinks( alembicEnv, alembicEnv["INSTALL_HEADER_DIR"] ) )
		alembicEnv.Alias( "install", alembicHeaderInstall )
		alembicEnv.Alias( "installAlembic", alembicHeaderInstall )

		# python module
		alembicPythonModuleEnv.Append(
			LIBS = [
				os.path.basename( coreEnv.subst( "$INSTALL_LIB_NAME" ) ),
				os.path.basename( corePythonEnv.subst( "$INSTALL_PYTHONLIB_NAME" ) ),
				os.path.basename( sceneEnv.subst( "$INSTALL_LIB_NAME" ) ),
				os.path.basename( alembicEnv.subst( "$INSTALL_LIB_NAME" ) ),
			]
		)
		alembicPythonModule = alembicPythonModuleEnv.SharedLibrary( "contrib/IECoreAlembic/python/IECoreAlembic/_IECoreAlembic", alembicPythonSources )
		alembicPythonModuleEnv.Depends( alembicPythonModule, alembicLibrary )
		alembicPythonModuleEnv.Depends( alembicPythonModule, scenePythonModule )

		alembicPythonModuleInstall = alembicPythonModuleEnv.Install( "$INSTALL_PYTHON_DIR/IECoreAlembic", alembicPythonScripts + alembicPythonModule )
		alembicPythonModuleEnv.AddPostAction( "$INSTALL_PYTHON_DIR/IECoreAlembic", lambda target, source, env : makeSymLinks( alembicPythonModuleEnv, alembicPythonModuleEnv["INSTALL_PYTHON_DIR"] ) )
		alembicPythonModuleEnv.Alias( "install", alembicPythonModuleInstall )
		alembicPythonModuleEnv.Alias( "installAlembic", alembicPythonModuleInstall )

		Default( [ alembicLibrary, alembicPythonModule ] )

		# tests
		alembicTestEnv = testEnv.Clone()
		alembicTestLibPaths = alembicEnv.subst( os.pathsep.join( alembicPythonModuleEnv["LIBPATH"] ) )
		alembicTestEnv["ENV"][alembicTestEnv["TEST_LIBRARY_PATH_ENV_VAR"]] += os.pathsep + alembicTestLibPaths
		alembicTestEnv["ENV"]["PYTHONPATH"] += ":./contrib/IECoreAlembic/python"
		alembicTest = alembicTestEnv.Command( "contrib/IECoreAlembic/test/IECoreAlembic/results.txt", alembicPythonModule, "$PYTHON $TEST_ALEMBIC_SCRIPT --verbose" )
		NoCache( alembicTest )
		alembicTestEnv.Alias( "testAlembic", alembicTest )

###########################################################################################
# Build, install and test the IECoreAppleseed library and bindings
###########################################################################################

appleseedEnvSets = {
	"IECORE_NAME" : "IECoreAppleseed"
}

appleseedEnv = env.Clone( **appleseedEnvSets )

appleseedEnvAppends = {
	"CXXFLAGS" : [
		"-DIECoreAppleseed_EXPORTS",
	] + formatSystemIncludes( appleseedEnv,
		[
			"$APPLESEED_INCLUDE_PATH",
			"$OSL_INCLUDE_PATH",
			"$OIIO_INCLUDE_PATH",
		]
	),
	"CPPPATH" : [
		"contrib/IECoreAppleseed/include",
	],
	"CPPFLAGS" : [
		"-DAPPLESEED_ENABLE_IMATH_INTEROP",
		"-DAPPLESEED_USE_SSE",
	],
	"LIBPATH" : [
		"$APPLESEED_LIB_PATH",
		"$OSL_LIB_PATH",
		"$OIIO_LIB_PATH"
	],
}

appleseedEnv.Append( **appleseedEnvAppends )

appleseedPythonModuleEnv = pythonModuleEnv.Clone( **appleseedEnvSets )
appleseedPythonModuleEnv.Append( **appleseedEnvAppends)
appleseedPythonModuleEnv.Append(
	CPPPATH = [
		"contrib/IECoreAppleseed/include/bindings",
	],
)

appleseedDriverEnv = appleseedEnv.Clone( IECORE_NAME = "ieDisplay" )
appleseedDriverEnv["SHLIBPREFIX"] = ""
appleseedDriverEnv["SHLIBSUFFIX"] = ".so" if env["PLATFORM"] != "win32" else ".dll"

haveAppleseed = False

if doConfigure :

	# Since we only build shared libraries and not exectuables,
	# we only need to check that shared libs will link correctly.
	# This is necessary for appleseed, which uses
	# a run-time compatible, but link-time incompatbile libstdc++
	# in some obscure studio setups. This approach succeeds because
	# building a shared library doesn't require resolving the
	# unresolved symbols of the libraries that it links to.
	appleseedCheckEnv = appleseedEnv.Clone()
	appleseedCheckEnv.Append( CXXFLAGS = [ "-fPIC" ] )
	appleseedCheckEnv.Append( LINKFLAGS = [ "-shared" ] )
	c = Configure( appleseedCheckEnv )

	if not c.CheckLibWithHeader( "appleseed", "renderer/api/rendering.h", "CXX" ) :

		sys.stderr.write( "WARNING : no appleseed library found, not building IECoreAppleseed - check APPLESEED_INCLUDE_PATH and APPLESEED_LIB_PATH.\n" )
		c.Finish()

	else :

		haveAppleseed = True

		appleseedSources = sorted( glob.glob( "contrib/IECoreAppleseed/src/IECoreAppleseed/*.cpp" ) )
		appleseedHeaders = glob.glob( "contrib/IECoreAppleseed/include/IECoreAppleseed/*.h" ) + glob.glob( "contrib/IECoreAppleseed/include/IECoreAppleseed/*.inl" )
		appleseedPythonSources = sorted( glob.glob( "contrib/IECoreAppleseed/src/IECoreAppleseed/bindings/*.cpp" ) )
		appleseedPythonScripts = glob.glob( "contrib/IECoreAppleseed/python/IECoreAppleseed/*.py" )

		c.Finish()

		appleseedEnv.Append(
			LIBS = [
				"appleseed",
				# We can't append this before configuring, as then it gets built as
				# part of the configure process
				os.path.basename( coreEnv.subst( "$INSTALL_LIB_NAME" ) ),
				os.path.basename( sceneEnv.subst( "$INSTALL_LIB_NAME" ) ),
			]
		)

		appleseedPythonModuleEnv.Append(
			LIBS = [
				os.path.basename( corePythonEnv.subst( "$INSTALL_PYTHONLIB_NAME" ) ),
				os.path.basename( sceneEnv.subst( "$INSTALL_LIB_NAME" ) ),
			]
		)

		appleseedDriverEnv.Append(
			LIBS = [
				"appleseed",
				os.path.basename( coreEnv.subst( "$INSTALL_LIB_NAME" ) ),
				os.path.basename( imageEnv.subst( "$INSTALL_LIB_NAME" ) ),
				os.path.basename( appleseedEnv.subst( "$INSTALL_LIB_NAME" ) ),
			]
		)

		# library
		appleseedLibrary = appleseedEnv.SharedLibrary( "lib/" + os.path.basename( appleseedEnv.subst( "$INSTALL_APPLESEEDLIB_NAME" ) ), appleseedSources )
		appleseedLibraryInstall = appleseedEnv.Install( os.path.dirname( appleseedEnv.subst( "$INSTALL_APPLESEEDLIB_NAME" ) ), appleseedLibrary )
		appleseedEnv.NoCache( appleseedLibraryInstall )
		appleseedEnv.AddPostAction( appleseedLibraryInstall, lambda target, source, env : makeLibSymLinks( appleseedEnv ) )
		appleseedEnv.Alias( "install", appleseedLibraryInstall )
		appleseedEnv.Alias( "installAppleseed", appleseedLibraryInstall )
		appleseedEnv.Alias( "installLib", [ appleseedLibraryInstall ] )

		# headers
		appleseedHeaderInstall = appleseedEnv.Install( "$INSTALL_HEADER_DIR/IECoreAppleseed", appleseedHeaders )
		appleseedEnv.AddPostAction( "$INSTALL_HEADER_DIR/IECoreAppleseed", lambda target, source, env : makeSymLinks( appleseedEnv, appleseedEnv["INSTALL_HEADER_DIR"] ) )
		appleseedEnv.Alias( "install", appleseedHeaderInstall )
		appleseedEnv.Alias( "installAppleseed", appleseedHeaderInstall )

		# python module
		appleseedPythonModuleEnv.Append(
			LIBS = [
				os.path.basename( coreEnv.subst( "$INSTALL_LIB_NAME" ) ),
				os.path.basename( appleseedEnv.subst( "$INSTALL_LIB_NAME" ) ),
				"appleseed",
			]
		)
		appleseedPythonModule = appleseedPythonModuleEnv.SharedLibrary( "contrib/IECoreAppleseed/python/IECoreAppleseed/_IECoreAppleseed", appleseedPythonSources )
		appleseedPythonModuleEnv.Depends( appleseedPythonModule, appleseedLibrary )

		appleseedPythonModuleInstall = appleseedPythonModuleEnv.Install( "$INSTALL_PYTHON_DIR/IECoreAppleseed", appleseedPythonScripts + appleseedPythonModule )
		appleseedPythonModuleEnv.AddPostAction( "$INSTALL_PYTHON_DIR/IECoreAppleseed", lambda target, source, env : makeSymLinks( appleseedPythonModuleEnv, appleseedPythonModuleEnv["INSTALL_PYTHON_DIR"] ) )
		appleseedPythonModuleEnv.Alias( "install", appleseedPythonModuleInstall )
		appleseedPythonModuleEnv.Alias( "installAppleseed", appleseedPythonModuleInstall )


		# output driver
		appleseedDriver = appleseedDriverEnv.SharedLibrary( "contrib/IECoreAppleseed/src/IECoreAppleseed/outputDriver/" + os.path.basename( appleseedDriverEnv.subst( "$INSTALL_APPLESEEDOUTPUTDRIVER_NAME" ) ), "contrib/IECoreAppleseed/src/IECoreAppleseed/outputDriver/DisplayTileCallback.cpp" )
		appleseedDriverInstall = appleseedDriverEnv.Install( os.path.dirname( appleseedDriverEnv.subst( "$INSTALL_APPLESEEDOUTPUTDRIVER_NAME" ) ), appleseedDriver )
		appleseedDriverEnv.NoCache( appleseedDriverInstall )
		appleseedDriverEnv.AddPostAction( appleseedDriverInstall, lambda target, source, env : makeLibSymLinks( appleseedDriverEnv, libNameVar="INSTALL_APPLESEEDOUTPUTDRIVER_NAME" ) )
		appleseedDriverEnv.Alias( "install", appleseedDriverInstall )
		appleseedDriverEnv.Alias( "installAppleseed", appleseedDriverInstall )
		appleseedDriverForTest = appleseedDriverEnv.Install( "contrib/IECoreAppleseed/test/IECoreAppleseed/plugins", appleseedDriver )

		Default( [ appleseedLibrary, appleseedPythonModule, appleseedDriver, appleseedDriverForTest ] )

		# tests
		appleseedTestEnv = testEnv.Clone()
		appleseedTestEnv["ENV"]["PYTHONPATH"] += ":./contrib/IECoreAppleseed/python" + os.pathsep + appleseedEnv.subst( "$APPLESEED_LIB_PATH/python" + pythonEnv["PYTHON_VERSION"] )
		appleseedTestEnv["ENV"][testEnv["TEST_LIBRARY_PATH_ENV_VAR"]] += os.pathsep + appleseedEnv.subst( os.pathsep.join( appleseedPythonModuleEnv["LIBPATH"] ) )
		appleseedTestEnv["ENV"]["PATH"] = appleseedEnv.subst( "$APPLESEED_ROOT/bin" ) + os.pathsep + appleseedTestEnv["ENV"]["PATH"]
		appleseedTestEnv["ENV"]["APPLESEED_SEARCHPATH"] = os.getcwd() + "/contrib/IECoreAppleseed/test/IECoreAppleseed/plugins"
		appleseedTest = appleseedTestEnv.Command( "contrib/IECoreAppleseed/test/IECoreAppleseed/results.txt", appleseedPythonModule, "$PYTHON $TEST_APPLESEED_SCRIPT --verbose" )
		NoCache( appleseedTest )
		appleseedTestEnv.Depends( appleseedTest, [ corePythonModule, scenePythonModule, appleseedPythonModule, appleseedLibrary, appleseedDriverForTest ] )
		appleseedTestEnv.Depends( appleseedTest, glob.glob( "contrib/IECoreAppleseed/test/IECoreAppleseed/*.py" ) )
		appleseedTestEnv.Alias( "testAppleseed", appleseedTest )

###########################################################################################
# Documentation
###########################################################################################

docEnv = env.Clone()
docEnv["ENV"]["PATH"] = os.environ["PATH"]

if doConfigure :

	sys.stdout.write( "Checking for doxygen... " )

	if docEnv.WhereIs( docEnv["DOXYGEN"] ) :

		sys.stdout.write( "yes\n" )

		substDocs = docEnv.Substfile(
			"doc/config/Doxyfile",
			SUBST_DICT = {
				"!CORTEX_VERSION!" : env.subst( "$IECORE_VERSION" ),
			}
		)
		docEnv.NoCache( substDocs )

		docs = docEnv.Command( "doc/html/index.html", "doc/config/Doxyfile", "$DOXYGEN $SOURCE")
		docEnv.NoCache( docs )

		for modulePath in ( "python/IECore", "python/IECoreGL", "python/IECoreNuke", "python/IECoreMaya", "python/IECoreHoudini" ) :

			module = os.path.basename( modulePath )
			mungedModule = docEnv.Command( "doc/python/" + module, modulePath + "/__init__.py", createDoxygenPython )
			docEnv.Depends( mungedModule, glob.glob( modulePath + "/*.py" ) )
			docEnv.Depends( docs, mungedModule )
			docEnv.NoCache( mungedModule )

		docEnv.Depends( docs, glob.glob( "include/*/*.h" ) )

		docEnv.Alias( "doc", "doc/html/index.html" )

		# \todo This won't reinstall the documentation if the directory already exists
		installDoc = docEnv.Install( "$INSTALL_DOC_DIR", "doc/html" )
		docEnv.Alias( "installDoc", installDoc )

	else:

		sys.stdout.write( "no\n" )
		sys.stderr.write( "WARNING : no doxygen binary found, not building documentation - check DOXYGEN\n" )<|MERGE_RESOLUTION|>--- conflicted
+++ resolved
@@ -55,13 +55,8 @@
 SConsignFile()
 
 ieCoreMilestoneVersion = 10 # for announcing major milestones - may contain all of the below
-<<<<<<< HEAD
 ieCoreMajorVersion = 3 # backwards-incompatible changes
 ieCoreMinorVersion = 0 # new backwards-compatible features
-=======
-ieCoreMajorVersion = 2 # backwards-incompatible changes
-ieCoreMinorVersion = 3 # new backwards-compatible features
->>>>>>> 236c2c51
 ieCorePatchVersion = 0 # bug fixes
 ieCoreVersionSuffix = "" # used for alpha/beta releases. Example: "a1", "b2", etc.
 

--- conflicted
+++ resolved
@@ -54,13 +54,8 @@
 SConsignFile()
 
 ieCoreMilestoneVersion = 10 # for announcing major milestones - may contain all of the below
-<<<<<<< HEAD
 ieCoreMajorVersion = 3 # backwards-incompatible changes
 ieCoreMinorVersion = 0 # new backwards-compatible features
-=======
-ieCoreMajorVersion = 2 # backwards-incompatible changes
-ieCoreMinorVersion = 1 # new backwards-compatible features
->>>>>>> 499c6dd8
 ieCorePatchVersion = 0 # bug fixes
 ieCoreVersionSuffix = "" # used for alpha/beta releases. Example: "a1", "b2", etc.
 

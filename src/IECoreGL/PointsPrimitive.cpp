//////////////////////////////////////////////////////////////////////////
//
//  Copyright (c) 2007-2012, Image Engine Design Inc. All rights reserved.
//
//  Redistribution and use in source and binary forms, with or without
//  modification, are permitted provided that the following conditions are
//  met:
//
//     * Redistributions of source code must retain the above copyright
//       notice, this list of conditions and the following disclaimer.
//
//     * Redistributions in binary form must reproduce the above copyright
//       notice, this list of conditions and the following disclaimer in the
//       documentation and/or other materials provided with the distribution.
//
//     * Neither the name of Image Engine Design nor the names of any
//       other contributors to this software may be used to endorse or
//       promote products derived from this software without specific prior
//       written permission.
//
//  THIS SOFTWARE IS PROVIDED BY THE COPYRIGHT HOLDERS AND CONTRIBUTORS "AS
//  IS" AND ANY EXPRESS OR IMPLIED WARRANTIES, INCLUDING, BUT NOT LIMITED TO,
//  THE IMPLIED WARRANTIES OF MERCHANTABILITY AND FITNESS FOR A PARTICULAR
//  PURPOSE ARE DISCLAIMED. IN NO EVENT SHALL THE COPYRIGHT OWNER OR
//  CONTRIBUTORS BE LIABLE FOR ANY DIRECT, INDIRECT, INCIDENTAL, SPECIAL,
//  EXEMPLARY, OR CONSEQUENTIAL DAMAGES (INCLUDING, BUT NOT LIMITED TO,
//  PROCUREMENT OF SUBSTITUTE GOODS OR SERVICES; LOSS OF USE, DATA, OR
//  PROFITS; OR BUSINESS INTERRUPTION) HOWEVER CAUSED AND ON ANY THEORY OF
//  LIABILITY, WHETHER IN CONTRACT, STRICT LIABILITY, OR TORT (INCLUDING
//  NEGLIGENCE OR OTHERWISE) ARISING IN ANY WAY OUT OF THE USE OF THIS
//  SOFTWARE, EVEN IF ADVISED OF THE POSSIBILITY OF SUCH DAMAGE.
//
//////////////////////////////////////////////////////////////////////////

#include "OpenEXR/ImathFun.h"
#include "OpenEXR/ImathMatrixAlgo.h"

#include "IECore/MessageHandler.h"
#include "IECore/SimpleTypedData.h"
#include "IECore/VectorTypedData.h"

#include "IECoreGL/PointsPrimitive.h"
#include "IECoreGL/DiskPrimitive.h"
#include "IECoreGL/QuadPrimitive.h"
#include "IECoreGL/SpherePrimitive.h"
#include "IECoreGL/TypedStateComponent.h"
#include "IECoreGL/Camera.h"
#include "IECoreGL/State.h"
#include "IECoreGL/ShaderStateComponent.h"
#include "IECoreGL/ShaderLoader.h"
#include "IECoreGL/TextureLoader.h"
#include "IECoreGL/GL.h"

using namespace IECoreGL;
using namespace IECore;
using namespace Imath;
using namespace std;

//////////////////////////////////////////////////////////////////////////
// StateComponents
//////////////////////////////////////////////////////////////////////////

namespace IECoreGL
{

IECOREGL_TYPEDSTATECOMPONENT_SPECIALISEANDINSTANTIATE( PointsPrimitive::UseGLPoints, PointsPrimitiveUseGLPointsTypeId, GLPointsUsage, ForPointsOnly );
IECOREGL_TYPEDSTATECOMPONENT_SPECIALISEANDINSTANTIATE( PointsPrimitive::GLPointWidth, PointsPrimitiveGLPointWidthTypeId, float, 1.0f );

} // namespace IECoreGL

//////////////////////////////////////////////////////////////////////////
// MemberData
//////////////////////////////////////////////////////////////////////////

struct PointsPrimitive::MemberData : public IECore::RefCounted
{

	IECore::V3fVectorDataPtr points;

	Type type;
	static const float g_defaultWidth;
	IECore::ConstDataPtr constantWidth;
	IECore::ConstDataPtr widths;
	static const float g_defaultAspectRatio;
	IECore::ConstDataPtr patchAspectRatio;
	static const float g_defaultRotation;
	IECore::ConstDataPtr rotations;

	mutable Imath::Box3f bound;
	mutable bool recomputeBound;

	mutable bool renderSorted;
	mutable std::vector<unsigned int> depthOrder;
	mutable std::vector<float> depths;
	mutable Imath::V3f depthCameraDirection;
	
	struct InstancingSetup
	{
		InstancingSetup( ConstShaderPtr os, Type t, Shader::SetupPtr ss )
			:	originalShader( os ), type( t ), shaderSetup( ss )
		{
		}
		ConstShaderPtr originalShader;
		Type type;
		Shader::SetupPtr shaderSetup;
	};
	typedef std::vector<InstancingSetup> InstancingSetupVector;
	mutable InstancingSetupVector instancingSetups;

	SpherePrimitivePtr spherePrimitive;
	DiskPrimitivePtr diskPrimitive;
	QuadPrimitivePtr quadPrimitive;

};

const float PointsPrimitive::MemberData::g_defaultWidth = 1;
const float PointsPrimitive::MemberData::g_defaultAspectRatio = 1;
const float PointsPrimitive::MemberData::g_defaultRotation = 0;

//////////////////////////////////////////////////////////////////////////
// PointsPrimitive
//////////////////////////////////////////////////////////////////////////
		
IE_CORE_DEFINERUNTIMETYPED( PointsPrimitive );

PointsPrimitive::PointsPrimitive( Type type )
	:	m_memberData( new MemberData )
{
	m_memberData->type = type;
	m_memberData->recomputeBound = true;
}

PointsPrimitive::~PointsPrimitive()
{
}

void PointsPrimitive::updateBounds() const
{
	if( !m_memberData->recomputeBound )
	{
		return;
	}
	
	m_memberData->recomputeBound = false;

	if( !m_memberData->points )
	{
		m_memberData->bound = Box3f();
		return;
	}

	unsigned int cwStep = 0, wStep = 0, aStep = 0;
	const float *cw = dataAndStride( m_memberData->constantWidth, &MemberData::g_defaultWidth, cwStep );
	const float *w = dataAndStride( m_memberData->widths, &MemberData::g_defaultWidth, wStep );
	const float *a = dataAndStride( m_memberData->patchAspectRatio, &MemberData::g_defaultAspectRatio, aStep );
	
	m_memberData->bound.makeEmpty();
	const vector<V3f> &pd = m_memberData->points->readable();
	for( unsigned int i=0; i<pd.size(); i++ )
	{	
		float r = *cw * *w / 2.0f; cw += cwStep; w += wStep;
		if( *a < 1.0f && *a > 0.0f )
		{
			r /= *a;
		}
		a += aStep;
		m_memberData->bound.extendBy( Box3f( pd[i] - V3f( r ), pd[i] + V3f( r ) ) );
	}
}

void PointsPrimitive::addPrimitiveVariable( const std::string &name, const IECore::PrimitiveVariable &primVar )
{
	if ( name == "P" )
	{
		m_memberData->recomputeBound = true;
		m_memberData->points = IECore::runTimeCast< IECore::V3fVectorData >( primVar.data->copy() );
	}
	else if( name == "constantwidth" )
	{
		m_memberData->recomputeBound = true;
		m_memberData->constantWidth = primVar.data->copy();
	}
	else if ( name == "width" )
	{
		m_memberData->recomputeBound = true;
		m_memberData->widths = primVar.data->copy();
	}
	else if ( name == "patchaspectratio" )
	{
		m_memberData->recomputeBound = true;
		m_memberData->patchAspectRatio = primVar.data->copy();
	}
	else if ( name == "patchrotation" )
	{
		m_memberData->rotations = primVar.data->copy();
	}
	Primitive::addPrimitiveVariable( name, primVar );
}

const Shader::Setup *PointsPrimitive::shaderSetup( const Shader *shader, State *state ) const
{
	Type type = effectiveType( state );
	if( type == Point )
	{
		// rendering as gl points goes through the normal process
		return Primitive::shaderSetup( shader, state );
	}
	else
	{
		// for rendering as disks, quads or spheres, we build a custom setup which we use
		// for instancing primitives onto our points.
		for( MemberData::InstancingSetupVector::const_iterator it = m_memberData->instancingSetups.begin(), eIt = m_memberData->instancingSetups.end(); it != eIt; it++ )
		{
			if( it->originalShader == shader && it->type == type )
			{
				return it->shaderSetup.get();
			}
		}
				
		ConstShaderPtr instancingShader = shader;
		ShaderStateComponent *shaderStateComponent = state->get<ShaderStateComponent>();
		if( instancingShader->vertexSource() == "" )
		{
			// if the current shader has specific vertex source, then we assume the user has provided
			// a shader capable of performing the instancing, but if not then we substitute in our own
			// instancing vertex shader.
			ShaderLoader *shaderLoader = shaderStateComponent->shaderLoader();
			instancingShader = shaderLoader->create( instancingVertexSource(), "", shader->fragmentSource() );
		}
		
		Shader::SetupPtr instancingShaderSetup = new Shader::Setup( instancingShader );
		shaderStateComponent->addParametersToShaderSetup( instancingShaderSetup );
		addPrimitiveVariablesToShaderSetup( instancingShaderSetup, "", 1 );
		
		instancingShaderSetup->addUniformParameter( "useWidth", new BoolData( m_memberData->widths ) );
		if( !m_memberData->constantWidth )
		{
			instancingShaderSetup->addUniformParameter( "constantwidth", new FloatData( 1.0f ) );
		}
		instancingShaderSetup->addUniformParameter( "useAspectRatio", new BoolData( m_memberData->patchAspectRatio ) );
		instancingShaderSetup->addUniformParameter( "useRotation", new BoolData( m_memberData->rotations ) );
				
		switch( type )
		{
			case Disk :
				if( !m_memberData->diskPrimitive )
				{
					m_memberData->diskPrimitive = new DiskPrimitive( 0.5f );
				}
				m_memberData->diskPrimitive->addPrimitiveVariablesToShaderSetup( instancingShaderSetup, "instance" );
				break;
			case Sphere :
				if( !m_memberData->spherePrimitive )
				{
					m_memberData->spherePrimitive = new SpherePrimitive();
				}
				m_memberData->spherePrimitive->addPrimitiveVariablesToShaderSetup( instancingShaderSetup, "instance" );
				break;
			case Quad :
				if( !m_memberData->quadPrimitive )
				{
					m_memberData->quadPrimitive = new QuadPrimitive();
				}
				m_memberData->quadPrimitive->addPrimitiveVariablesToShaderSetup( instancingShaderSetup, "instance" );
				break;
			default :
				break;
		}
				
		m_memberData->instancingSetups.push_back( MemberData::InstancingSetup( shader, type, instancingShaderSetup ) );

		return instancingShaderSetup.get();
	}
}

void PointsPrimitive::render( const State *currentState, IECore::TypeId style ) const
{
	/*if( depthSortRequested( state ) )
	{
		depthSort();
		m_memberData->renderSorted = true;
	}
	else
	{
		m_memberData->renderSorted = false;
	}*/

	switch( effectiveType( currentState ) )
	{
		case Point :
			glPointSize( currentState->get<GLPointWidth>()->value() );
			renderInstances( 1 );
			break;
		case Disk :
			m_memberData->diskPrimitive->renderInstances( m_memberData->points->readable().size() );
			break;
		case Quad :
			m_memberData->quadPrimitive->renderInstances( m_memberData->points->readable().size() );
			break;
		case Sphere :
			m_memberData->spherePrimitive->renderInstances( m_memberData->points->readable().size() );
			break;
	}
}

void PointsPrimitive::renderInstances( size_t numInstances ) const
{
	glDrawArraysInstancedARB( GL_POINTS, 0, m_memberData->points->readable().size(), numInstances );
}

Imath::Box3f PointsPrimitive::bound() const
{
	updateBounds();
	return m_memberData->bound;
}

template<typename T>
const T *PointsPrimitive::dataAndStride( const IECore::Data *data, const T *defaultValue, unsigned int &stride )
{
	stride = 0;
	if( !data )
	{
		stride = 0;
		return defaultValue;
	}
	IECore::TypeId t = data->typeId();
	if ( t == IECore::TypedData< T >::staticTypeId() )
	{
		return &(static_cast< const IECore::TypedData< T > * >( data )->readable());
	}
	if ( t == IECore::TypedData< std::vector< T > >::staticTypeId() )
	{
		stride = 1;
		return &(static_cast< const IECore::TypedData< std::vector<T> > * >( data )->readable()[0]);
	}
	return defaultValue;
}

PointsPrimitive::Type PointsPrimitive::effectiveType( const State *state ) const
{
	Type result = m_memberData->type;
	switch( state->get<UseGLPoints>()->value() )
	{
		case ForPointsOnly :
			break;
		case ForPointsAndDisks :
			if( result==Disk )
			{
				result = Point;
			}
			break;
		case ForAll :
			result = Point;
			break;
	}
	return result;
}

std::string &PointsPrimitive::instancingVertexSource()
{
	static std::string s = 
	
<<<<<<< HEAD
		"#version 150 compatibility\n"
=======
		"#version 120\n"
>>>>>>> 55e795fe
		""
		"#include \"IECoreGL/PointsPrimitive.h\"\n"
		""
		"IECOREGL_POINTSPRIMITIVE_DECLAREVERTEXPARAMETERS\n"
		""
<<<<<<< HEAD
		"in vec3 Cs;"
		"uniform bool CsActive = false;"
=======
		"uniform vec3 Cs = vec3( 1, 1, 1 );"
>>>>>>> 55e795fe
		""
		"in vec3 instanceP;"
		"in vec3 instanceN;"
		"in vec2 instancest;"
		""
<<<<<<< HEAD
		"out vec3 fragmentI;"
		"out vec3 fragmentN;"
		"out vec2 fragmentst;"
		"out vec3 fragmentCs;"
=======
		"varying out vec3 fragmentI;"
		"varying out vec3 fragmentN;"
		"varying out vec2 fragmentst;"
		"varying out vec3 fragmentCs;"
>>>>>>> 55e795fe
		""
		"void main()"
		"{"
		"	mat4 instanceMatrix = IECOREGL_POINTSPRIMITIVE_INSTANCEMATRIX;"
		""
		"	vec4 pCam = instanceMatrix * vec4( instanceP, 1 );"
		"	gl_Position = gl_ProjectionMatrix * pCam;"
		""
		"	fragmentN = normalize( instanceMatrix * vec4( instanceN, 0.0 ) ).xyz;"
		""
		"	if( gl_ProjectionMatrix[2][3] != 0.0 )"
		"	{"
		"		fragmentI = normalize( -pCam.xyz );"
		"	}"
		"	else"
		"	{"
		"		fragmentI = vec3( 0.0, 0.0, -1.0 );"
		"	}"
		""
		"	fragmentCs = mix( vec3(1,1,1), Cs, CsActive );"
		"	fragmentst = instancest;"
		""
		"	fragmentCs = Cs;"
		"}";
		
	return s;
}

struct SortFn
{
	SortFn( const vector<float> &d ) : depths( d ) {};
	bool operator()( int f, int s ) { return depths[f] > depths[s]; };
	const vector<float> &depths;
};

/// \todo Use IECore::RadixSort (might still want to use std::sort for small numbers of points - profile to check this)
void PointsPrimitive::depthSort() const
{
	V3f cameraDirection = Camera::viewDirectionInObjectSpace();
	cameraDirection.normalize();

	const vector<V3f> &points = m_memberData->points->readable();
	if( !m_memberData->depthOrder.size() )
	{
		// never sorted before. initialize space.
		m_memberData->depthOrder.resize( points.size() );
		for( unsigned int i=0; i<m_memberData->depthOrder.size(); i++ )
		{
			m_memberData->depthOrder[i] = i;
		}
		m_memberData->depths.resize( points.size() );
	}
	else
	{
		// sorted before. see if the camera direction has changed enough
		// to warrant resorting.
		if( cameraDirection.dot( m_memberData->depthCameraDirection ) > 0.95 )
		{
			return;
		}
	}

	m_memberData->depthCameraDirection = cameraDirection;

	// calculate all distances
	for( unsigned int i=0; i<m_memberData->depths.size(); i++ )
	{
		m_memberData->depths[i] = points[i].dot( m_memberData->depthCameraDirection );
	}

	// sort based on those distances
	SortFn sorter( m_memberData->depths );
	sort( m_memberData->depthOrder.begin(), m_memberData->depthOrder.end(), sorter );
}<|MERGE_RESOLUTION|>--- conflicted
+++ resolved
@@ -360,38 +360,22 @@
 {
 	static std::string s = 
 	
-<<<<<<< HEAD
-		"#version 150 compatibility\n"
-=======
 		"#version 120\n"
->>>>>>> 55e795fe
 		""
 		"#include \"IECoreGL/PointsPrimitive.h\"\n"
 		""
 		"IECOREGL_POINTSPRIMITIVE_DECLAREVERTEXPARAMETERS\n"
 		""
-<<<<<<< HEAD
-		"in vec3 Cs;"
-		"uniform bool CsActive = false;"
-=======
 		"uniform vec3 Cs = vec3( 1, 1, 1 );"
->>>>>>> 55e795fe
 		""
 		"in vec3 instanceP;"
 		"in vec3 instanceN;"
 		"in vec2 instancest;"
 		""
-<<<<<<< HEAD
-		"out vec3 fragmentI;"
-		"out vec3 fragmentN;"
-		"out vec2 fragmentst;"
-		"out vec3 fragmentCs;"
-=======
 		"varying out vec3 fragmentI;"
 		"varying out vec3 fragmentN;"
 		"varying out vec2 fragmentst;"
 		"varying out vec3 fragmentCs;"
->>>>>>> 55e795fe
 		""
 		"void main()"
 		"{"

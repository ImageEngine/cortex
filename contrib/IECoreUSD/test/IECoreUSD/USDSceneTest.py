##########################################################################
#
#  Copyright (c) 2017, Image Engine Design Inc. All rights reserved.
#
#  Redistribution and use in source and binary forms, with or without
#  modification, are permitted provided that the following conditions are
#  met:
#
#     * Redistributions of source code must retain the above copyright
#       notice, this list of conditions and the following disclaimer.
#
#     * Redistributions in binary form must reproduce the above copyright
#       notice, this list of conditions and the following disclaimer in the
#       documentation and/or other materials provided with the distribution.
#
#     * Neither the name of Image Engine Design nor the names of any
#       other contributors to this software may be used to endorse or
#       promote products derived from this software without specific prior
#       written permission.
#
#  THIS SOFTWARE IS PROVIDED BY THE COPYRIGHT HOLDERS AND CONTRIBUTORS "AS
#  IS" AND ANY EXPRESS OR IMPLIED WARRANTIES, INCLUDING, BUT NOT LIMITED TO,
#  THE IMPLIED WARRANTIES OF MERCHANTABILITY AND FITNESS FOR A PARTICULAR
#  PURPOSE ARE DISCLAIMED. IN NO EVENT SHALL THE COPYRIGHT OWNER OR
#  CONTRIBUTORS BE LIABLE FOR ANY DIRECT, INDIRECT, INCIDENTAL, SPECIAL,
#  EXEMPLARY, OR CONSEQUENTIAL DAMAGES (INCLUDING, BUT NOT LIMITED TO,
#  PROCUREMENT OF SUBSTITUTE GOODS OR SERVICES; LOSS OF USE, DATA, OR
#  PROFITS; OR BUSINESS INTERRUPTION) HOWEVER CAUSED AND ON ANY THEORY OF
#  LIABILITY, WHETHER IN CONTRACT, STRICT LIABILITY, OR TORT (INCLUDING
#  NEGLIGENCE OR OTHERWISE) ARISING IN ANY WAY OUT OF THE USE OF THIS
#  SOFTWARE, EVEN IF ADVISED OF THE POSSIBILITY OF SUCH DAMAGE.
#
##########################################################################

import os
import math
import unittest
import shutil
import tempfile
import imath
import threading
import time

import IECore
import IECoreScene
import IECoreUSD

import pxr.Usd
import pxr.UsdGeom

if pxr.Usd.GetVersion() < ( 0, 19, 3 ) :
	pxr.Usd.Attribute.HasAuthoredValue = pxr.Usd.Attribute.HasAuthoredValueOpinion

class USDSceneTest( unittest.TestCase ) :

	def setUp( self ) :

		self.__temporaryDirectory = None

	def tearDown( self ) :

		if self.__temporaryDirectory is not None :
			shutil.rmtree( self.__temporaryDirectory )

	## \todo Make an IECoreTest module that we can move GafferTest.TestCase
	# functionality to, and then we can get this from there.
	def temporaryDirectory( self ) :

		if self.__temporaryDirectory is None :
			self.__temporaryDirectory = tempfile.mkdtemp( prefix = "ieCoreTest" )

		return self.__temporaryDirectory

	def assertSetNamesEqual( self, setNames1, setNames2 ) :

		self.assertEqual(
			{ str( x ) for x in setNames1 },
			{ str( x ) for x in setNames2 }
		)
		# Duplicates are not allowed
		self.assertEqual( len( set( setNames1 ) ), len( setNames1 ) )

	def testConstruction( self ) :

		fileName = os.path.dirname( __file__ ) + "/data/cube.usda"

		s = IECoreScene.SceneInterface.create( fileName, IECore.IndexedIO.OpenMode.Read )
		self.assertEqual( s.fileName(), fileName )

	def testMissingFileThrowsException( self ) :

		fileName = os.path.dirname( __file__ ) + "/data/cubeMissing.usda"

		with self.assertRaises(RuntimeError):
			s = IECoreScene.SceneInterface.create( fileName, IECore.IndexedIO.OpenMode.Read )

	def testHierarchy( self ) :

		# root
		r = IECoreScene.SceneInterface.create( os.path.dirname( __file__ ) + "/data/hierarchy.usda", IECore.IndexedIO.OpenMode.Read )
		self.assertEqual( r.childNames(), ['group1'] )
		self.assertTrue( r.hasChild( 'group1' ) )
		self.assertFalse( r.hasChild( 'doesntExist' ) )
		self.assertEqual( r.path(), [] )

		self.assertEqual( r.child( "doesntExist", IECoreScene.SceneInterface.MissingBehaviour.NullIfMissing ), None )
		self.assertRaises( RuntimeError, r.child, "doesntExist", IECoreScene.SceneInterface.MissingBehaviour.ThrowIfMissing )
		self.assertRaises( RuntimeError, r.child, "doesntExist", IECoreScene.SceneInterface.MissingBehaviour.CreateIfMissing )

		# group1

		g = r.child( "group1" )
		self.assertTrue( g )
		self.assertEqual( g.name(), "group1" )
		self.assertEqual( g.path(), ["group1"] )

		self.assertEqual( g.childNames(), ["group2", "pPlane1"] )
		self.assertTrue( g.hasChild( "group2" ) )
		self.assertTrue( g.hasChild( "pPlane1" ) )

		self.assertFalse( g.hasChild( "doesntExist" ) )

		self.assertEqual( g.child( "doesntExist", IECoreScene.SceneInterface.MissingBehaviour.NullIfMissing ), None )
		self.assertRaises( RuntimeError, g.child, "doesntExist", IECoreScene.SceneInterface.MissingBehaviour.ThrowIfMissing )
		self.assertRaises( RuntimeError, g.child, "doesntExist", IECoreScene.SceneInterface.MissingBehaviour.CreateIfMissing )

		# group2
		g2 = g.child( "group2" )
		self.assertTrue( g2 )
		self.assertEqual( g2.name(), "group2" )
		self.assertEqual( g2.path(), ["group1", "group2"] )

		self.assertEqual( g2.childNames(), ["pCube1"] )
		self.assertTrue( g2.hasChild( "pCube1" ) )
		self.assertFalse( g2.hasChild( "doesntExist" ) )

		self.assertEqual( g2.child( "doesntExist", IECoreScene.SceneInterface.MissingBehaviour.NullIfMissing ), None )
		self.assertRaises( RuntimeError, g2.child, "doesntExist", IECoreScene.SceneInterface.MissingBehaviour.ThrowIfMissing )
		self.assertRaises( RuntimeError, g2.child, "doesntExist", IECoreScene.SceneInterface.MissingBehaviour.CreateIfMissing )

		# scene method

		cube = r.scene( ['group1', 'group2', 'pCube1'] )
		self.assertEqual( cube.path(), ['group1', 'group2', 'pCube1'] )

		plane = r.scene( ['group1', 'pPlane1'] )
		self.assertEqual( plane.path(), ['group1', 'pPlane1'] )

	def testStaticSceneHashes( self ) :

		root = IECoreScene.SceneInterface.create( os.path.dirname( __file__ ) + "/data/hierarchy.usda", IECore.IndexedIO.OpenMode.Read )
		cube = root.scene( ['group1', 'group2', 'pCube1'] )

		# todo: childname & hierarchy hashes should also
		# todo: be constant but I'm unsure how to implement this right now.
		hashTypes = [cube.HashType.TransformHash, cube.HashType.ObjectHash, cube.HashType.BoundHash]
		# hashTypes = IECoreScene.SceneInterface.HashType.values.values()

		hashes = [cube.hash( hashType, 0 ) for hashType in hashTypes]

		for i, hashType in enumerate( hashTypes ) :
			self.assertEqual( cube.hash( hashType, 1 ), hashes[i] )

	def testTransformingObjectHashes( self ) :

		root = IECoreScene.SceneInterface.create( os.path.dirname( __file__ ) + "/data/transformAnim.usda", IECore.IndexedIO.OpenMode.Read )
		cube = root.scene( ['pCube1'] )

		staticHashes = [cube.HashType.ObjectHash, cube.HashType.BoundHash]
		staticHashValues = [cube.hash( hashType, 0 ) for hashType in staticHashes]

		for i, hashType in enumerate( staticHashes ) :
			self.assertEqual( cube.hash( hashType, 1 ), staticHashValues[i] )

		self.assertNotEqual( cube.hash( cube.HashType.TransformHash, 1 ), cube.hash( cube.HashType.TransformHash, 0 ) )

	def testDeformingObjectHashes( self ) :

		root = IECoreScene.SceneInterface.create( os.path.dirname( __file__ ) + "/data/vertexAnim.usda", IECore.IndexedIO.OpenMode.Read )
		cube = root.scene( ['pCube1'] )

		staticHashes = [cube.HashType.TransformHash]
		staticHashValues = [cube.hash( hashType, 0 ) for hashType in staticHashes]

		varyingHashes = [cube.HashType.ObjectHash, cube.HashType.BoundHash]
		varyingHashValues = [cube.hash( hashType, 0 ) for hashType in varyingHashes]

		for i, hashType in enumerate( staticHashes ) :
			self.assertEqual( cube.hash( hashType, 1 ), staticHashValues[i] )

		for i, hashType in enumerate( varyingHashes ) :
			self.assertNotEqual( cube.hash( hashType, 1 ), varyingHashValues[i] )

	def testHasObject( self ) :

		root = IECoreScene.SceneInterface.create( os.path.dirname( __file__ ) + "/data/hierarchy.usda", IECore.IndexedIO.OpenMode.Read )
		self.assertFalse( root.hasObject() )

		group1 = root.child( "group1" )
		self.assertFalse( group1.hasObject() )

		plane = group1.child( "pPlane1" )
		self.assertTrue( plane.hasObject() )

		group2 = group1.child( "group2" )
		self.assertFalse( group2.hasObject() )

		cube = group2.child( "pCube1" )
		self.assertTrue( cube.hasObject() )

	def testConvertMesh( self ) :

		root = IECoreScene.SceneInterface.create( os.path.dirname( __file__ ) + "/data/cube.usda", IECore.IndexedIO.OpenMode.Read )
		cube = root.child( "pCube1" )
		self.assertTrue( cube.hasObject() )

		cubeMesh = cube.readObject( 0.0 )

		self.assertTrue( isinstance( cubeMesh, IECoreScene.MeshPrimitive ) )
		self.assertEqual( set( cubeMesh.keys() ), { "P", "uv" } )
		self.assertTrue( "render:displayColor" in cube.attributeNames() )
		self.assertIsInstance( cubeMesh["P"].data, IECore.V3fVectorData )
		self.assertEqual( cubeMesh["P"].data.getInterpretation(), IECore.GeometricData.Interpretation.Point )

	def testReadCurves( self ) :

		root = IECoreScene.SceneInterface.create( os.path.dirname( __file__ ) + "/data/curves.usda", IECore.IndexedIO.OpenMode.Read )
		child = root.child( "borderLines" )
		self.assertTrue( child.hasObject() )

		curves = child.readObject( 0.0 )
		self.assertTrue( isinstance( curves, IECoreScene.CurvesPrimitive ) )
		self.assertIsInstance( curves["P"].data, IECore.V3fVectorData )
		self.assertEqual( curves["P"].data.getInterpretation(), IECore.GeometricData.Interpretation.Point )

	def testReadPoints( self ) :

		root = IECoreScene.SceneInterface.create( os.path.dirname( __file__ ) + "/data/points.usda", IECore.IndexedIO.OpenMode.Read )
		child = root.child( "plane" )
		self.assertTrue( child.hasObject() )

		points = child.readObject( 0.0 )
		self.assertTrue( isinstance( points, IECoreScene.PointsPrimitive ) )
		self.assertEqual( points.numPoints, 4 )
		self.assertIsInstance( points["P"].data, IECore.V3fVectorData )
		self.assertEqual( points["P"].data.getInterpretation(), IECore.GeometricData.Interpretation.Point )

	def testBound( self ) :

		root = IECoreScene.SceneInterface.create( os.path.dirname( __file__ ) + "/data/cube.usda", IECore.IndexedIO.OpenMode.Read )
		cube = root.child( "pCube1" )

		bound = cube.readBound( 0.0 )

		self.assertEqual( bound, imath.Box3d( imath.V3d( -0.5 ), imath.V3d( 0.5 ) ) )

	def testTransform ( self ) :

		root = IECoreScene.SceneInterface.create( os.path.dirname( __file__ ) + "/data/hierarchy.usda", IECore.IndexedIO.OpenMode.Read )
		plane = root.child("group1").child("pPlane1")

		transform = plane.readTransformAsMatrix( 0.0 )

		expectedMatrix = imath.M44d().translate( imath.V3d( 2.0, 0.0, 0.0 ) )

		self.assertEqual( transform, expectedMatrix )

	def testPrimVarTypes ( self ) :

		root = IECoreScene.SceneInterface.create( os.path.dirname( __file__ ) + "/data/primVars.usda", IECore.IndexedIO.OpenMode.Read )

		object = root.child("root").child("sphere").readObject(0.0)

		expected = {
			'test_Bool_Scalar_constant' : IECore.BoolData( 0 ),
			'test_Double2_Array_constant' : IECore.V2dVectorData( [imath.V2d( 1.1, 1.2 ), imath.V2d( 2.1, 2.2 ), imath.V2d( 3.1, 3.2 )] ),
			'test_Double2_Scalar_constant' : IECore.V2dData( imath.V2d( 0.1, 0.2 ) ),
			'test_Double3_Array_constant' : IECore.V3dVectorData( [imath.V3d( 1.1, 1.2, 1.3 ), imath.V3d( 2.1, 2.2, 2.3 ), imath.V3d( 3.1, 3.2, 3.3 )] ),
			'test_Double3_Scalar_constant' : IECore.V3dData( imath.V3d( 0.1, 0.2, 0.3 ) ),
			'test_Double_Array_constant' : IECore.DoubleVectorData([1.2, 1.3, 1.4]),
			'test_Double_Scalar_constant' : IECore.DoubleData( 1.1 ),
			'test_Float2_Array_constant' : IECore.V2fVectorData( [imath.V2f( 1.1, 1.2 ), imath.V2f( 2.1, 2.2 ), imath.V2f( 3.1, 3.2 )] ),
			'test_Float2_Scalar_constant' : IECore.V2fData( imath.V2f( 0.1, 0.2 ) ),
			'test_Float3_Array_constant' : IECore.V3fVectorData( [imath.V3f( 1.1, 1.2, 1.3 ), imath.V3f( 2.1, 2.2, 2.3 ), imath.V3f( 3.1, 3.2, 3.3 )] ),
			'test_Float3_Scalar_constant' : IECore.V3fData( imath.V3f( 0.1, 0.2, 0.3 ) ),
			'test_Float_Array_constant' : IECore.FloatVectorData( [0.7, 0.8, 0.9] ),
			'test_Float_Scalar_constant' : IECore.FloatData( 0.6 ),
			'test_Half_Array_constant' : IECore.HalfVectorData( [0.0999756, 0.199951, 0.300049] ),
			'test_Half_Scalar_constant' : IECore.HalfData( 0.5 ),
			'test_Int2_Array_constant' : IECore.V2iVectorData( [imath.V2i( 3, 4 ), imath.V2i( 5, 6 ), imath.V2i( 7, 8 )] ),
			'test_Int2_Scalar_constant' : IECore.V2iData( imath.V2i( 1, 2 ) ),
			'test_Int3_Array_constant' : IECore.V3iVectorData([imath.V3i(3, 4, 5), imath.V3i(5, 6, 7), imath.V3i(7, 8, 9)]),
			'test_Int3_Scalar_constant' : IECore.V3iData(imath.V3i(1, 2, 3)),
			'test_Int64_Array_constant' : IECore.Int64VectorData([9223372036854775805, 9223372036854775806, 9223372036854775807]),
			'test_Int64_Scalar_constant' : IECore.Int64Data(-9223372036854775808),
			'test_Int_Array_constant' : IECore.IntVectorData([0, -1, -2]),
			'test_Int_Scalar_constant' : IECore.IntData(-1),
			'test_String_Array_constant' : IECore.StringVectorData(["is", "a", "test"]),
			'test_String_Scalar_constant': IECore.StringData('this'),
			'test_Token_Array_constant' : IECore.InternedStringVectorData([IECore.InternedString("t-is"), IECore.InternedString("t-a"), IECore.InternedString("t-test")]),
			'test_Token_Scalar_constant' : IECore.InternedStringData(IECore.InternedString("t-this")),
			'test_UChar_Array_constant' : IECore.UCharVectorData([0,1,2]),
			'test_UChar_Scalar_constant' : IECore.UCharData(0),
			'test_UInt64_Array_constant' : IECore.UInt64VectorData([18446744073709551613, 18446744073709551614, 18446744073709551615]),
			'test_UInt64_Scalar_constant' : IECore.UInt64Data(18446744073709551615),
			'test_UInt_Array_constant' : IECore.UIntVectorData([4294967293, 4294967294, 4294967295]),
			'test_UInt_Scalar_constant' : IECore.UIntData(4294967295),
			#'test_color3d_Array_constant' : IECore.Color3dVectorData([IECore.Color3d(1.1, 1.2, 1.3), IECore.Color3d(2.1, 2.2, 2.3), IECore.Color3d(3.1, 3.2, 3.3)]),
			#'test_color3d_Scalar_constant' : IECore.Color3dData(IECore.Color3d(0.1, 0.2, 0.3)),
			'test_color3f_Array_constant' : IECore.Color3fVectorData([imath.Color3f(1.1, 1.2, 1.3), imath.Color3f(2.1, 2.2, 2.3), imath.Color3f(3.1, 3.2, 3.3)]),
			'test_color3f_Scalar_constant' :  IECore.Color3fData(imath.Color3f(0.1, 0.2, 0.3)),
			#'test_color4d_Array_constant' : IECore.Color4dVectorData([IECore.Color4d(1.1, 1.2, 1.3, 1.4), IECore.Color4d(2.1, 2.2, 2.3, 2.4), IECore.Color4d(3.1, 3.2, 3.3, 3.4)]),
			#'test_color4d_Scalar_constant' : IECore.Color4dData(IECore.Color4d(0.1, 0.2, 0.3, 0.4)),
			'test_color4f_Array_constant' : IECore.Color4fVectorData([imath.Color4f(1.1, 1.2, 1.3, 1.4), imath.Color4f(2.1, 2.2, 2.3, 2.4), imath.Color4f(3.1, 3.2, 3.3, 3.4)]),
			'test_color4f_Scalar_constant' : IECore.Color4fData(imath.Color4f(0.1, 0.2, 0.3, 0.4)),
			'test_matrix3d_Array_constant' : IECore.M33dVectorData(
				[
					imath.M33d(0, 0, 0, 0, 1, 0,0, 0, 0),
					imath.M33d(0, 0, 0, 0, 0, 0,0, 0, 2),
					imath.M33d(0, 0, 4, 0, 0, 0,0, 0, 0)
				]
			),
			'test_matrix3d_Scalar_constant' : IECore.M33dData(imath.M33d(0, 0, 0, 0, 0, 0, 0, 0, 0)),
			'test_matrix4d_Array_constant' : IECore.M44dVectorData(
				[
					imath.M44d(1, 0, 0, 0, 0, 0, 0, 0, 9, 0, 0, 0, 0, 0, 0, 0),
					imath.M44d(1, 0, 0, 0, 0, 3, 0, 0, 0, 0, 0, 0, 0, 0, 0, 0),
					imath.M44d(1, 0, 0, 0, 0, 0, 0, 0, 0, 0, 0, 0, 0, 0, 2, 0)
				]
			),
			'test_matrix4d_Scalar_constant' : IECore.M44dData(imath.M44d(1, 0, 0, 0, 0, 0, 0, 0, 0, 0, 0, 0, 0, 0, 0, 0)),
			'test_normal3d_Array_constant' : IECore.V3dVectorData([imath.V3d( 1.1, 1.2, 1.3 ), imath.V3d( 2.1, 2.2, 2.3 ), imath.V3d( 3.1, 3.2, 3.3 )], IECore.GeometricData.Interpretation.Normal ),
			'test_normal3d_Scalar_constant' : IECore.V3dData (imath.V3d( 0.1, 0.2, 0.3 ), IECore.GeometricData.Interpretation.Normal),
			'test_normal3f_Array_constant': IECore.V3fVectorData([imath.V3f( 1.1, 1.2, 1.3 ), imath.V3f( 2.1, 2.2, 2.3 ), imath.V3f( 3.1, 3.2, 3.3 )], IECore.GeometricData.Interpretation.Normal),
			'test_normal3f_Scalar_constant' : IECore.V3fData (imath.V3f( 0.1, 0.2, 0.3 ), IECore.GeometricData.Interpretation.Normal),
			'test_point3d_Array_constant' : IECore.V3dVectorData([imath.V3d( 1.1, 1.2, 1.3 ), imath.V3d( 2.1, 2.2, 2.3 ), imath.V3d( 3.1, 3.2, 3.3 )], IECore.GeometricData.Interpretation.Point ),
			'test_point3d_Scalar_constant' : IECore.V3dData (imath.V3d( 0.1, 0.2, 0.3 ), IECore.GeometricData.Interpretation.Point ),
			'test_point3f_Array_constant' : IECore.V3fVectorData([imath.V3f( 1.1, 1.2, 1.3 ), imath.V3f( 2.1, 2.2, 2.3 ), imath.V3f( 3.1, 3.2, 3.3 )], IECore.GeometricData.Interpretation.Point ),
			'test_point3f_Scalar_constant' : IECore.V3fData(imath.V3f(0.1, 0.2, 0.3), IECore.GeometricData.Interpretation.Point ),
			'test_quatd_Array_constant' : IECore.QuatdVectorData([imath.Quatd(1, 0, 0, 0), imath.Quatd(0, 1, 0, 0), imath.Quatd(0, 0, 1, 0)]),
			'test_quatd_Scalar_constant' : IECore.QuatdData(imath.Quatd(0, 0, 0, 1)),
			'test_quatf_Array_constant' : IECore.QuatfVectorData([imath.Quatf(1, 0, 0, 0), imath.Quatf(0, 1, 0, 0), imath.Quatf(0, 0, 1, 0)]),
			'test_quatf_Scalar_constant' : IECore.QuatfData(imath.Quatf(0, 0, 0, 1)),
			'test_vector3d_Array_constant' : IECore.V3dVectorData([imath.V3d( 1.1, 1.2, 1.3 ), imath.V3d( 2.1, 2.2, 2.3 ), imath.V3d( 3.1, 3.2, 3.3 )], IECore.GeometricData.Interpretation.Vector ),
			'test_vector3d_Scalar_constant' : IECore.V3dData (imath.V3d( 0.1, 0.2, 0.3 ), IECore.GeometricData.Interpretation.Vector ),
			'test_vector3f_Array_constant' : IECore.V3fVectorData([imath.V3f( 1.1, 1.2, 1.3 ), imath.V3f( 2.1, 2.2, 2.3 ), imath.V3f( 3.1, 3.2, 3.3 )], IECore.GeometricData.Interpretation.Vector ),
			'test_vector3f_Scalar_constant' : IECore.V3fData (imath.V3f( 0.1, 0.2, 0.3 ), IECore.GeometricData.Interpretation.Vector ),
			'test_deprecated_Scalar_constant' : IECore.BoolData( 0 ),
		}


		for primVarName, primVarExpectedValue in expected.items():
			self.assertIn( primVarName, object )
			p = object[primVarName]
			self.assertEqual(p.data, primVarExpectedValue)

	def testSpherePrimitiveReadWrite ( self ) :

		# verify we can round trip a sphere

		fileName = os.path.join( self.temporaryDirectory(), "sphereWriteTest.usda" )
		root = IECoreScene.SceneInterface.create( fileName, IECore.IndexedIO.OpenMode.Write )
		child = root.createChild( "sphere" )
		child.writeObject( IECoreScene.SpherePrimitive( 3.0 ), 0 )

		del root, child

		root = IECoreScene.SceneInterface.create( fileName, IECore.IndexedIO.OpenMode.Read )

		sphere = root.child( "sphere" ).readObject( 0.0 )
		self.assertTrue( isinstance( sphere, IECoreScene.SpherePrimitive ) )
		self.assertEqual( 3.0, sphere.radius() )

	def testSpherePrimitiveAnimation( self ) :

		fileName = os.path.join( self.temporaryDirectory(), "sphereTest.usda" )
		root = IECoreScene.SceneInterface.create( fileName, IECore.IndexedIO.OpenMode.Write )
		child = root.createChild( "sphere" )
		child.writeObject( IECoreScene.SpherePrimitive( 1.0 ), 0 )
		child.writeObject( IECoreScene.SpherePrimitive( 2.0 ), 1 )
		del root, child

		root = IECoreScene.SceneInterface.create( fileName, IECore.IndexedIO.OpenMode.Read )
		child = root.child( "sphere" )
		self.assertEqual( child.readObject( 0 ).radius(), 1 )
		self.assertEqual( child.readObject( 1 ).radius(), 2 )

	def testTraverseInstancedScene ( self ) :

		# Verify we can load a usd file which uses scene proxies

		root = IECoreScene.SceneInterface.create( os.path.dirname( __file__ ) + "/data/instances.usda", IECore.IndexedIO.OpenMode.Read )

		self.assertEqual( root.childNames(), [ "instance0", "instance1", "notInstance" ] )

		instance0Object = root.child( "instance0").child( "world" ).readObject( 0.0 )
		instance1Object = root.child( "instance1").child( "world" ).readObject( 0.0 )

		self.assertIsInstance( instance0Object, IECoreScene.SpherePrimitive )
		self.assertEqual( instance0Object, instance1Object )

	def testInstancesShareHashes( self ) :

		scene = IECoreScene.SceneInterface.create(
			os.path.dirname( __file__ ) + "/data/instances.usda",
			IECore.IndexedIO.OpenMode.Read
		)

		instance0 = scene.child( "instance0" )
		instance0Child = instance0.child( "world" )
		instance1 = scene.child( "instance1" )
		instance1Child = instance1.child( "world" )
		notInstance = scene.child( "notInstance" )
		notInstanceChild = notInstance.child( "world" )

		for hashType in scene.HashType.names.values() :
			# Instanced locations should share hashes
			self.assertEqual( instance0Child.hash( hashType, 0 ), instance1Child.hash( hashType, 0 ) )
			# Non-instanced locations should not share hashes with instanced locations,
			# even though in this case they reference the same file. The non-instanced
			# version may have overrides, and there is no cheap way of detecting that it
			# doesn't.
			if hashType != scene.HashType.AttributesHash :
				self.assertNotEqual( notInstanceChild.hash( hashType, 0 ), instance0Child.hash( hashType, 0 ) )
			else :
				# Attribute hashes are the same with or without instancing, simply because
				# we don't have any attributes in this example.
				self.assertEqual( notInstanceChild.hash( hashType, 0 ), instance0Child.hash( hashType, 0 ) )

			# The roots of the instanced locations should also not share hashes, because
			# overrides are allowed at this level. Attribute, bound and object hashes are
			# equal regardless in this case, because the locations lack those properties.
			if hashType not in ( scene.HashType.AttributesHash, scene.HashType.BoundHash, scene.HashType.ObjectHash ) :
				self.assertNotEqual( instance0.hash( hashType, 0 ), instance1.hash( hashType, 0 ) )
				self.assertNotEqual( notInstance.hash( hashType, 0 ), instance0.hash( hashType, 0 ) )
			else :
				self.assertEqual( instance0.hash( hashType, 0 ), instance1.hash( hashType, 0 ) )
				self.assertEqual( notInstance.hash( hashType, 0 ), instance0.hash( hashType, 0 ) )

	def testGeometricInterpretation( self ) :

		primitive = IECoreScene.PointsPrimitive( IECore.V3fVectorData( [ imath.V3f( 0 ) ] ) )
		self.assertEqual( primitive["P"].data.getInterpretation(), IECore.GeometricData.Interpretation.Point )

		for data, interpolation in [
			( IECore.V3fData( imath.V3f( 0 ) ), IECoreScene.PrimitiveVariable.Interpolation.Constant ),
			( IECore.V3fVectorData( [ imath.V3f( 0 ) ] ), IECoreScene.PrimitiveVariable.Interpolation.Vertex ),
		] :

			for interpretation in [
				IECore.GeometricData.Interpretation.Point,
				IECore.GeometricData.Interpretation.Vector,
				IECore.GeometricData.Interpretation.Normal,
				IECore.GeometricData.Interpretation.None_,
			] :

				dataCopy = data.copy()
				dataCopy.setInterpretation( interpretation )

				name = dataCopy.typeName() + str( interpretation )
				primitive[name] = IECoreScene.PrimitiveVariable( interpolation, dataCopy )

		fileName = os.path.join( self.temporaryDirectory(), "interpretationTest.usda" )
		root = IECoreScene.SceneInterface.create( fileName, IECore.IndexedIO.OpenMode.Write )
		root.createChild( "points" ).writeObject( primitive, 0 )
		del root

		root = IECoreScene.SceneInterface.create( fileName, IECore.IndexedIO.OpenMode.Read )
		loadedPrimitive = root.child( "points" ).readObject( 0 )

		self.assertEqual( loadedPrimitive.keys(), primitive.keys() )
		for key in loadedPrimitive.keys() :

			self.assertEqual(
				loadedPrimitive[key].data.getInterpretation(),
				primitive[key].data.getInterpretation(),
				key + " interpretation not preserved"
			)

	def testUVs( self ) :

		root = IECoreScene.SceneInterface.create( os.path.dirname( __file__ ) + "/data/cube.usda", IECore.IndexedIO.OpenMode.Read )
		cube = root.child( "pCube1" ).readObject( 0.0 )

		self.assertIn( "uv", cube )
		self.assertEqual( cube["uv"].interpolation, IECoreScene.PrimitiveVariable.Interpolation.FaceVarying )
		self.assertEqual( cube["uv"].data.getInterpretation(), IECore.GeometricData.Interpretation.UV )
		self.assertNotIn( "st", cube )

	def testCanWriteEmptyUSDFile( self ) :

		fileName = os.path.join( self.temporaryDirectory(), "usd_empty.usda" )
		sceneWrite = IECoreScene.SceneInterface.create( fileName, IECore.IndexedIO.OpenMode.Write )
		del sceneWrite

		sceneRead = IECoreScene.SceneInterface.create( fileName, IECore.IndexedIO.OpenMode.Read )
		self.assertEqual( sceneRead.childNames(), [] )

	def testCanWriteTransformHierarchy( self ) :

		fileName = os.path.join( self.temporaryDirectory(), "usd_transform.usda" )

		sceneWrite = IECoreScene.SceneInterface.create( fileName, IECore.IndexedIO.OpenMode.Write )

		numberOneSon = sceneWrite.createChild( "nakamoto" )
		numberOneGrandson = numberOneSon.createChild( "satoshi" )
		testTransform = IECore.M44dData( imath.M44d( 1, 0, 0, 0, 0, 1, 0, 0, 0, 0, 1, 0, 1, 2, 3, 1 ) )
		numberOneGrandson.writeTransform( testTransform , 0.0 )

		del numberOneGrandson
		del numberOneSon
		del sceneWrite

		sceneRead = IECoreScene.SceneInterface.create( fileName, IECore.IndexedIO.OpenMode.Read )
		self.assertEqual( sceneRead.childNames(), [ "nakamoto" ] )
		sceneReadNumberOneSon = sceneRead.child("nakamoto")
		self.assertEqual( sceneReadNumberOneSon.childNames(), [ "satoshi" ] )
		sceneReadNumberOneGrandson = sceneReadNumberOneSon.child("satoshi")

		self.assertEqual( sceneReadNumberOneGrandson.childNames(), [] )
		self.assertEqual( sceneReadNumberOneGrandson.readTransform( 0.0 ), testTransform)

	def testCanWriteSimpleMesh( self ) :

		fileName = os.path.join( self.temporaryDirectory(), "usd_simple_mesh.usda" )

		sceneWrite = IECoreScene.SceneInterface.create( fileName, IECore.IndexedIO.OpenMode.Write )

		flatEarth = sceneWrite.createChild( "flatearth" )

		planeDimensions = imath.Box2f( imath.V2f( 0, 0 ), imath.V2f( 1, 1 ) )
		planeDivisions = imath.V2i( 16, 16 )

		flatEarthObject = IECoreScene.MeshPrimitive.createPlane( planeDimensions, planeDivisions )

		flatEarth.writeObject( flatEarthObject, 0.0 )

		del flatEarth
		del sceneWrite

		sceneRead = IECoreScene.SceneInterface.create( fileName, IECore.IndexedIO.OpenMode.Read )
		self.assertEqual( sceneRead.childNames(), ["flatearth"] )
		otherWorld = sceneRead.child( "flatearth" )

		self.assertTrue( otherWorld.hasObject() )

		object = otherWorld.readObject( 0.0 )
		self.assertIsInstance( object, IECoreScene.MeshPrimitive )

		otherMesh = object

		self.assertTrue("P" in otherMesh)

	def testCanWritePrimitiveVariables( self ) :

		fileName = os.path.join( self.temporaryDirectory(), "usd_primvars.usda" )

		sceneWrite = IECoreScene.SceneInterface.create( fileName, IECore.IndexedIO.OpenMode.Write )
		flatEarth = sceneWrite.createChild( "flatearth" )

		planeDimensions = imath.Box2f( imath.V2f( 0, 0 ), imath.V2f( 1, 1 ) )
		planeDivisions = imath.V2i( 1, 1 )

		quad = IECoreScene.MeshPrimitive.createPlane( planeDimensions, planeDivisions )

		uvData = IECore.V2fVectorData( [ imath.V2f( 1.0, 2.0 ) ], IECore.GeometricData.Interpretation.UV )
		uvIndexData = IECore.IntVectorData( [0, 0, 0, 0] )

		scalarTest = IECore.IntData( 123 )

		quad["uv"] = IECoreScene.PrimitiveVariable( IECoreScene.PrimitiveVariable.Interpolation.FaceVarying, uvData, uvIndexData )
		quad["scalarTest"] = IECoreScene.PrimitiveVariable( IECoreScene.PrimitiveVariable.Interpolation.Constant, scalarTest )

		flatEarth.writeObject( quad, 0.0 )

		del flatEarth
		del sceneWrite

		sceneRead = IECoreScene.SceneInterface.create( fileName, IECore.IndexedIO.OpenMode.Read )
		self.assertEqual( sceneRead.childNames(), ["flatearth"] )
		otherWorld = sceneRead.child( "flatearth" )

		readMesh = otherWorld.readObject( 0.0 )

		self.assertIsInstance( readMesh, IECoreScene.MeshPrimitive )

		self.assertTrue( "P" in readMesh )
		self.assertTrue( "uv" in readMesh )
		self.assertTrue( "scalarTest" in readMesh)

		roundTripData = readMesh["uv"].data
		roundTripIndices = readMesh["uv"].indices

		self.assertEqual(roundTripData, IECore.V2fVectorData( [ imath.V2f( 1.0, 2.0) ], IECore.GeometricData.Interpretation.UV ) )
		self.assertEqual(roundTripIndices, IECore.IntVectorData( [ 0, 0, 0, 0 ] ) )

		roundTripScalar = readMesh["scalarTest"].data
		self.assertEqual(roundTripScalar, IECore.IntData( 123 ) )

	def testCanWritePoints ( self ):

		fileName = os.path.join( self.temporaryDirectory(), "usd_points.usda" )

		sceneWrite = IECoreScene.SceneInterface.create( fileName, IECore.IndexedIO.OpenMode.Write )
		root = sceneWrite.createChild( "root" )

		positionData = []
		for i in range( 16 ) :
			for j in range( 16 ) :
				positionData.append( imath.V3f( [i, j, 0] ) );

		positions = IECore.V3fVectorData( positionData )

		pointsPrimitive = IECoreScene.PointsPrimitive( positions )
		root.writeObject( pointsPrimitive, 0.0 )

		del root
		del sceneWrite

		sceneRead = IECoreScene.SceneInterface.create( fileName, IECore.IndexedIO.OpenMode.Read )
		self.assertEqual( sceneRead.childNames(), ["root"] )
		readRoot = sceneRead.child( "root" )

		self.assertTrue( readRoot.hasObject() )

		readPoints = readRoot.readObject( 0.0 )
		self.assertIsInstance( readPoints, IECoreScene.PointsPrimitive )

		roundTripPositions = readPoints["P"].data
		self.assertEqual( roundTripPositions, positions )

	def testCanWriteCurves( self ) :

		fileName = os.path.join( self.temporaryDirectory(), "usd_curves.usda" )

		sceneWrite = IECoreScene.SceneInterface.create( fileName, IECore.IndexedIO.OpenMode.Write )
		root = sceneWrite.createChild( "root" )

		vertsPerCurveData = []
		positionData = []
		for i in range( 16 ) :
			for j in range( 16 ) :
				vertsPerCurveData.append( 4 );
				for k in range( 3 ) :
					positionData.append( imath.V3f( [i, j, k] ) )

		curvesPrimitive = IECoreScene.CurvesPrimitive( IECore.IntVectorData( vertsPerCurveData ), IECore.CubicBasisf.linear(), False, IECore.V3fVectorData( positionData ) )

		root.writeObject( curvesPrimitive, 0.0 )

		del root
		del sceneWrite

		sceneRead = IECoreScene.SceneInterface.create( fileName, IECore.IndexedIO.OpenMode.Read )
		self.assertEqual( sceneRead.childNames(), ["root"] )
		readRoot = sceneRead.child( "root" )

		self.assertTrue( readRoot.hasObject() )

		readCurves = readRoot.readObject( 0.0 )
		self.assertIsInstance( readCurves, IECoreScene.CurvesPrimitive )

		self.assertEqual( readCurves.verticesPerCurve(), IECore.IntVectorData( vertsPerCurveData ) )
		roundTripPositions = readCurves["P"].data
		for a, b in zip(roundTripPositions, IECore.V3fVectorData( positionData )):
			self.assertEqual( a, b )

	def testCanWriteAnimatedTransforms( self ):

		fileName = os.path.join( self.temporaryDirectory(), "usd_animated_transforms.usda" )

		sceneWrite = IECoreScene.SceneInterface.create( fileName, IECore.IndexedIO.OpenMode.Write )
		root = sceneWrite.createChild( "root" )
		child = root.createChild( "child" )

		box = IECoreScene.MeshPrimitive.createBox( imath.Box3f ( imath.V3f(0,0,0), imath.V3f(1,1,1)))

		child.writeObject( box, 0)

		for t in range( 64 ):

			translation = IECore.M44dData( imath.M44d( 1, 0, 0, 0, 0, 1, 0, 0, 0, 0, 1, 0, t, 0, 0, 1 ) )
			root.writeTransform( translation , t )

		del box
		del child
		del root
		del sceneWrite

		sceneRead = IECoreScene.SceneInterface.create( fileName, IECore.IndexedIO.OpenMode.Read )
		readRoot = sceneRead.createChild( "root" )

		for t in range(64):
			self.assertEqual( readRoot.readTransform( t ), IECore.M44dData( imath.M44d( 1, 0, 0, 0, 0, 1, 0, 0, 0, 0, 1, 0, t, 0, 0, 1 ) ) )

	def testCanWriteAnimatedPositions( self ):

		fileName = os.path.join( self.temporaryDirectory(), "usd_animated_positions.usda" )

		sceneWrite = IECoreScene.SceneInterface.create( fileName, IECore.IndexedIO.OpenMode.Write )
		root = sceneWrite.createChild( "root" )
		child = root.createChild( "child" )

		for t in range( 64 ):

			planeDimensions = imath.Box2f( imath.V2f( 0, 0 ), imath.V2f( 1 + t, 1 ) )
			planeDivisions = imath.V2i( 1, 1 )

			plane = IECoreScene.MeshPrimitive.createPlane( planeDimensions, planeDivisions )
			child.writeObject( plane, t )

		del child
		del root
		del sceneWrite

		sceneRead = IECoreScene.SceneInterface.create( fileName, IECore.IndexedIO.OpenMode.Read )

		root = sceneRead.child( "root" )
		child = root.child( "child" )

		for t in range( 64 ):
			readObject = child.readObject ( t )

			self.assertEqual(readObject["P"].data[1][0], 1 + t)


	def testCanWriteSubD( self ):

		fileName = os.path.join( self.temporaryDirectory(), "usd_subd.usda" )

		sceneWrite = IECoreScene.SceneInterface.create( fileName, IECore.IndexedIO.OpenMode.Write )
		root = sceneWrite.createChild( "root" )
		child = root.createChild( "child" )

		box = IECoreScene.MeshPrimitive.createBox( imath.Box3f( imath.V3f( 0, 0, 0 ), imath.V3f( 1, 1, 1 ) ) )
		box.interpolation = "catmullClark"

		child.writeObject ( box, 0.0 )

		del child
		del root
		del sceneWrite

		sceneRead = IECoreScene.SceneInterface.create( fileName, IECore.IndexedIO.OpenMode.Read )
		readRoot = sceneRead.child( "root" )
		readChild = readRoot.child( "child" )

		self.assertEqual(readChild.readObject( 0.0 ).interpolation, "catmullClark")

	def testCanWriteAnimatedPrimitiveVariable ( self ):

		fileName = os.path.join( self.temporaryDirectory(), "usd_animated_primvar.usda" )

		sceneWrite = IECoreScene.SceneInterface.create( fileName, IECore.IndexedIO.OpenMode.Write )
		root = sceneWrite.createChild( "root" )

		for t in range(32):
			positionData = []
			primvarData = []
			for i in range( 16 ) :
				for j in range( 16 ) :
					positionData.append( imath.V3f( [i, j, 0] ) )
					primvarData.append ( i * 16 + j + t )

			positions = IECore.V3fVectorData( positionData )
			primvar = IECore.IntVectorData( primvarData)

			pointsPrimitive = IECoreScene.PointsPrimitive( positions )
			pointsPrimitive["index"] = IECoreScene.PrimitiveVariable( IECoreScene.PrimitiveVariable.Interpolation.Vertex, primvar )
			root.writeObject( pointsPrimitive, t )

		del root
		del sceneWrite

		sceneRead = IECoreScene.SceneInterface.create( fileName, IECore.IndexedIO.OpenMode.Read )
		self.assertEqual( sceneRead.childNames(), ["root"] )
		readRoot = sceneRead.child( "root" )

		self.assertTrue( readRoot.hasObject() )

		readPoints = readRoot.readObject( 0.0 )
		self.assertIsInstance( readPoints, IECoreScene.PointsPrimitive )

		roundTripPositions = readPoints["P"].data
		self.assertEqual( roundTripPositions, positions )

	def testCanWriteVariousPrimVarTypes ( self ):

		fileName = os.path.join( self.temporaryDirectory(), "usd_various_primvars.usda" )

		sceneWrite = IECoreScene.SceneInterface.create( fileName, IECore.IndexedIO.OpenMode.Write )
		root = sceneWrite.createChild( "root" )
		child = root.createChild( "child" )

		positions = IECore.V3fVectorData( [ imath.V3f(0, 0, 0 ) ] )
		c3f = IECore.Color3fVectorData( [ imath.Color3f( 0, 0, 0 ) ] )
		intStr = IECore.InternedStringVectorData ( [ IECore.InternedString("a")] )
		quat = IECore.QuatfVectorData( [ imath.Quatf(0,1,2,3)] )

		pointsPrimitive = IECoreScene.PointsPrimitive( positions )
		pointsPrimitive["c3f"] = IECoreScene.PrimitiveVariable( IECoreScene.PrimitiveVariable.Interpolation.Vertex, c3f)
		pointsPrimitive["token"] = IECoreScene.PrimitiveVariable( IECoreScene.PrimitiveVariable.Interpolation.Vertex, intStr)
		pointsPrimitive["quat"] = IECoreScene.PrimitiveVariable( IECoreScene.PrimitiveVariable.Interpolation.Vertex, quat)

		child.writeObject( pointsPrimitive, 0.0 )

		del root, sceneWrite, child

		sceneRead = IECoreScene.SceneInterface.create( fileName, IECore.IndexedIO.OpenMode.Read )
		self.assertEqual( sceneRead.childNames(), ["root"] )
		readRoot = sceneRead.child( "root" )
		readChild = readRoot.child( "child" )

		readObject = readChild.readObject( 0.0 )

		self.assertTrue("c3f" in readObject)
		self.assertIsInstance( readObject["c3f"].data, IECore.Color3fVectorData )

		self.assertTrue("token" in readObject)
		self.assertIsInstance( readObject["token"].data, IECore.InternedStringVectorData )

		self.assertTrue("quat" in readObject)
		self.assertIsInstance( readObject["quat"].data, IECore.QuatfVectorData )

	def testCanWriteTags( self ) :

		fileName = os.path.join( self.temporaryDirectory(), "usd_sets.usda" )

		sceneWrite = IECoreScene.SceneInterface.create( fileName, IECore.IndexedIO.OpenMode.Write )

		a = sceneWrite.createChild( "a" )
		b = a.createChild( "b" )
		b.writeTags( ["b_set"] )
		c = a.createChild( "c" )
		c.writeTags( ["cd_set"] )
		d = a.createChild( "d" )
		d.writeTags( ["cd_set"] )

		e = d.createChild("e")

		e.writeTags ( ["e_set"] )

		del e, d, c, b, a, sceneWrite

		sceneRead = IECoreScene.SceneInterface.create( fileName, IECore.IndexedIO.OpenMode.Read )
		self.assertEqual( sceneRead.childNames(), ["a"] )
		a = sceneRead.child( "a" )

		self.assertSetNamesEqual( a.readTags( IECoreScene.SceneInterface.EveryTag ), [ "b_set", "cd_set", "e_set" ] )
		self.assertEqual( a.childNames(), ["b", "c", "d"] )

		b = a.child( "b" )
		self.assertSetNamesEqual( b.readTags( IECoreScene.SceneInterface.LocalTag ), [ "b_set" ] )
		self.assertFalse( b.hasTag('b_set', IECoreScene.SceneInterface.AncestorTag) )
		self.assertFalse( b.hasTag('b_set', IECoreScene.SceneInterface.DescendantTag) )
		self.assertTrue( b.hasTag('b_set', IECoreScene.SceneInterface.LocalTag) )
		self.assertTrue( b.hasTag('b_set', IECoreScene.SceneInterface.EveryTag) )

		c = a.child( "c" )
		self.assertSetNamesEqual( c.readTags( IECoreScene.SceneInterface.LocalTag), [ "cd_set" ] )
		self.assertFalse( c.hasTag('cd_set', IECoreScene.SceneInterface.AncestorTag) )
		self.assertFalse( c.hasTag('cd_set', IECoreScene.SceneInterface.DescendantTag) )
		self.assertTrue( c.hasTag('cd_set', IECoreScene.SceneInterface.LocalTag) )
		self.assertTrue( c.hasTag('cd_set', IECoreScene.SceneInterface.EveryTag) )

		d = a.child( "d" )
		self.assertSetNamesEqual( d.readTags( IECoreScene.SceneInterface.LocalTag ), [ "cd_set" ] )

		self.assertEqual( d.childNames(), ["e"] )

		e = d.child("e")

		self.assertSetNamesEqual( e.readTags( IECoreScene.SceneInterface.AncestorTag ), [ "cd_set" ] )
		self.assertSetNamesEqual( e.readTags( IECoreScene.SceneInterface.DescendantTag ), [] )
		self.assertSetNamesEqual( e.readTags( IECoreScene.SceneInterface.LocalTag ), [ "e_set" ] )
		self.assertSetNamesEqual( e.readTags( IECoreScene.SceneInterface.EveryTag ), [ "e_set", "cd_set" ] )

		self.assertTrue( e.hasTag('cd_set', IECoreScene.SceneInterface.AncestorTag ) )
		self.assertFalse( e.hasTag('cd_set', IECoreScene.SceneInterface.DescendantTag ) )
		self.assertFalse( e.hasTag('cd_set', IECoreScene.SceneInterface.LocalTag ) )
		self.assertTrue( e.hasTag('cd_set', IECoreScene.SceneInterface.EveryTag ) )

		self.assertFalse( e.hasTag('e_set', IECoreScene.SceneInterface.AncestorTag ) )
		self.assertFalse( e.hasTag('e_set', IECoreScene.SceneInterface.DescendantTag ) )
		self.assertTrue( e.hasTag('e_set', IECoreScene.SceneInterface.LocalTag ) )
		self.assertTrue( e.hasTag('e_set', IECoreScene.SceneInterface.EveryTag ) )

		self.assertFalse( e.hasTag('not_found', IECoreScene.SceneInterface.AncestorTag ) )

		stage = pxr.Usd.Stage.Open( fileName )
		self.assertFalse( stage.GetDefaultPrim() )

	def testSets( self ) :

		# Based on IECoreScene/SceneCacheTest.py
		#
		# A
		#   B { 'don': ['/E'], 'john'; ['/F'] }
		#      E
		#      F
		#   C { 'don' : ['/O'] }
		#      O
		#   D { 'john' : ['/G] }
		#      G {'matti' : ['/'] }
		# H
		#    I
		#       J
		#          K {'foo',['/L/M/N'] }
		#             L
		#                M
		#                   N

		fileName = os.path.join( self.temporaryDirectory(), "test.usda" )
		writeRoot = IECoreScene.SceneInterface.create( fileName, IECore.IndexedIO.OpenMode.Write )

		A = writeRoot.createChild("A")
		B = A.createChild("B")
		C = A.createChild("C")
		D = A.createChild("D")
		E = B.createChild("E")
		F = B.createChild("F")
		G = D.createChild("G")

		H = writeRoot.createChild("H")
		I = H.createChild("I")
		J = I.createChild("J")
		K = J.createChild("K")
		L = K.createChild("L")
		M = L.createChild("M")
		N = M.createChild("N")

		O = C.createChild("O")

		B.writeSet( "don", IECore.PathMatcher( ['/E'] ) )
		B.writeSet( "john", IECore.PathMatcher( ['/F'] ) )
		C.writeSet( "don", IECore.PathMatcher( ['/O'] ) )
		D.writeSet( "john", IECore.PathMatcher( ['/G'] ) )
		K.writeSet( "foo", IECore.PathMatcher( ['/L/M/N'] ) )
		G.writeSet( "matti", IECore.PathMatcher( ['/'] ) )

		del O, N, M, L, K, J, I, H, G, F, E, D, C, B, A, writeRoot

		readRoot = IECoreScene.SceneInterface.create( fileName, IECore.IndexedIO.OpenMode.Read )

		self.assertEqual( set(readRoot.childNames()), set (['A', 'H']) )

		A = readRoot.child('A')

		self.assertEqual( set( A.childNames() ), set( ['B', 'C', 'D'] ) )
		B = A.child('B')
		C = A.child('C')
		D = A.child('D')
		E = B.child('E')
		F = B.child('F')
		G = D.child('G')
		H = readRoot.child('H')

		self.assertEqual( set( B.childNames() ), set( ['E', 'F'] ) )
		self.assertEqual( D.childNames(), ['G'] )

		self.assertEqual( set(B.readSet("don").paths() ), set(['/E'] ) )
		self.assertEqual( set(B.readSet("john").paths() ), set(['/F'] ) )
		self.assertEqual( set(C.readSet("don").paths() ), set(['/O'] ) )
		self.assertEqual( set(D.readSet("john").paths() ), set(['/G'] ) )
		self.assertEqual( set(G.readSet("matti").paths() ), set(['/'] ) )

		self.assertEqual( set(E.readSet("don").paths() ), set([] ) )

		# Check the setNames returns all the sets in it's subtree
		self.assertSetNamesEqual( B.setNames(), [ "don", "john" ] )
		self.assertSetNamesEqual( C.setNames(), [ "don" ] )
		self.assertSetNamesEqual( D.setNames(), [ "john", "matti" ] )
		self.assertSetNamesEqual( E.setNames(), [] )
		self.assertSetNamesEqual( F.setNames(), [] )

		self.assertSetNamesEqual( A.setNames(), [ "don", "john", "matti" ] )
		self.assertEqual( set( A.readSet( "don" ).paths() ), set( ['/B/E', '/C/O'] ) )
		self.assertEqual( set( A.readSet( "john" ).paths() ), set( ['/B/F', '/D/G'] ) )
		self.assertEqual( set( A.readSet( "matti" ).paths() ), set( ['/D/G'] ) )

		self.assertEqual( set( H.readSet( "foo" ).paths() ), set( ['/I/J/K/L/M/N'] ) )

		self.assertSetNamesEqual( A.setNames( includeDescendantSets = False ), [] )

		self.assertEqual( set( A.readSet( "don", includeDescendantSets = False ).paths() ), set() )
		self.assertEqual( set( A.readSet( "john", includeDescendantSets = False ).paths() ), set() )
		self.assertEqual( set( H.readSet( "foo", includeDescendantSets = False ).paths() ), set() )

		self.assertSetNamesEqual( C.setNames( includeDescendantSets = False ), [ "don" ] )
		self.assertEqual( set( C.readSet( "don", includeDescendantSets = False ).paths()  ), set( ['/O'] ) )

	def testSetHashes( self ):

		# A
		#   B

		# Note we don't need to write out any sets to test the hashing a
		# as we only use scene graph location, filename & set name for the hash

		fileName = os.path.join( self.temporaryDirectory(), "test.usda" )
		writeRoot = IECoreScene.SceneInterface.create( fileName, IECore.IndexedIO.OpenMode.Write )

		A = writeRoot.createChild("A")
		B = A.createChild("B")

		del A, B, writeRoot

		anotherFileName = os.path.join( self.temporaryDirectory(), "testAnotherFile.usda" )
		shutil.copyfile( fileName, anotherFileName )

		readRoot = IECoreScene.SceneInterface.create( fileName, IECore.IndexedIO.OpenMode.Read )
		readRoot2 = IECoreScene.SceneInterface.create( anotherFileName, IECore.IndexedIO.OpenMode.Read )

		readRoot3 = IECoreScene.SceneInterface.create( fileName, IECore.IndexedIO.OpenMode.Read )

		A = readRoot.child('A')
		Ap = readRoot.child('A')

		self.assertNotEqual( A.hashSet("dummySetA"), A.hashSet("dummySetB") )
		self.assertEqual( A.hashSet("dummySetA"), Ap.hashSet("dummySetA") )

		B = A.child("B")

		self.assertNotEqual( A.hashSet("dummySetA"), B.hashSet("dummySetA") )

		A2 = readRoot2.child('A')
		self.assertNotEqual( A.hashSet("dummySetA"), A2.hashSet("dummySetA") )

		A3 = readRoot3.child('A')
		self.assertEqual( A.hashSet("dummySetA"), A3.hashSet("dummySetA") )

	def testSetsAtRoot( self ) :

		fileName = os.path.join( self.temporaryDirectory(), "test.usda" )
		root = IECoreScene.SceneInterface.create( fileName, IECore.IndexedIO.OpenMode.Write )
		child = root.createChild( "child" )
		grandChild = child.createChild( "grandChild" )
		root.writeSet( "test", IECore.PathMatcher( [ "/child/grandChild" ] ) )

		del root, child, grandChild

		# We want to be able to read the set from the same place we wrote it. We can,
		# but this relies on `includeDescendantSets = True` being the default.
		root = IECoreScene.SceneInterface.create( fileName, IECore.IndexedIO.OpenMode.Read )
		self.assertEqual( root.readSet( "test" ), IECore.PathMatcher( [ "/child/grandChild" ] ) )
		# In fact, due to a USD limitation we will have authored the set onto
		# the child instead.
		self.assertEqual( root.readSet( "test", includeDescendantSets = False ), IECore.PathMatcher() )
		self.assertEqual( root.child( "child" ).readSet( "test", includeDescendantSets = False ), IECore.PathMatcher( [ "/grandChild" ] ) )

	def testCameras( self ):

		# Write a range of cameras from Cortex to USD

		fileName = os.path.join( self.temporaryDirectory(), "cameras.usda" )

		def formatCameraName( **kw ) :

			formatted = {
				k : str( v ).replace( ".", "_" ).replace( "-", "_" ) for k, v in kw.items()
			}
			return "_".join( [ k + "_" + v for k, v in formatted.items() ] )

		testCameras = {}
		for projection in [ "orthographic", "perspective" ]:
			for horizontalAperture in [0.3, 1, 20, 50, 100]:
				for verticalAperture in [0.3, 1, 20, 50, 100]:
					for horizontalApertureOffset in [0, -0.4, 2.1]:
						for verticalApertureOffset in [0, -0.4, 2.1]:
							for focalLength in [1, 10, 60.5]:
								c = IECoreScene.Camera()
								c.setProjection( projection )
								c.setAperture( imath.V2f( horizontalAperture, verticalAperture ) )
								c.setApertureOffset( imath.V2f( horizontalApertureOffset, verticalApertureOffset ) )
								c.setFocalLength( focalLength )
								name = formatCameraName(
									projection = projection,
									horizontalAperture = horizontalAperture,
									verticalAperture = verticalAperture,
									horizontalApertureOffset = horizontalApertureOffset,
									verticalApertureOffset = verticalApertureOffset,
									focalLength = focalLength,
								)
								testCameras[name] = c

		for near in [ 0.01, 0.1, 1.7 ]:
			for far in [ 10, 100.9, 10000000 ]:
				c = IECoreScene.Camera()
				c.setClippingPlanes( imath.V2f( near, far ) )
				name = formatCameraName( near = near, far = far )
				testCameras[name] = c

		for scale in [ 0.01, 0.1, 0.001 ]:
			c = IECoreScene.Camera()
			c.setProjection( "perspective" )
			c.setAperture( imath.V2f( 36, 24 ) )
			c.setFocalLength( 35 )
			c.setFocalLengthWorldScale( scale )
			name = formatCameraName( scale = scale )
			testCameras[name] = c

		root = IECoreScene.SceneInterface.create( fileName, IECore.IndexedIO.OpenMode.Write )

		for name, c in testCameras.items() :
			root.createChild( name ).writeObject( c, 0.0 )

		del root

		# Load them via the USD API and check that they are as expected

		usdFile = pxr.Usd.Stage.Open( fileName )

		for name, cortexCam in testCameras.items() :

			cG = pxr.UsdGeom.Camera.Get( usdFile, "/" + name )
			c = cG.GetCamera()

			self.assertEqual( c.projection.name.lower(), cortexCam.getProjection() )

			if cortexCam.getProjection() == "orthographic":
				self.assertAlmostEqual( c.horizontalAperture * 0.1, cortexCam.getAperture()[0], places = 6 )
				self.assertAlmostEqual( c.verticalAperture * 0.1, cortexCam.getAperture()[1], places = 6 )
				self.assertAlmostEqual( c.horizontalApertureOffset * 0.1, cortexCam.getApertureOffset()[0], places = 6 )
				self.assertAlmostEqual( c.verticalApertureOffset * 0.1, cortexCam.getApertureOffset()[1], places = 6 )
			else:
				scale = 0.1 / cortexCam.getFocalLengthWorldScale()
				self.assertAlmostEqual( c.horizontalAperture * scale, cortexCam.getAperture()[0], places = 5 )
				self.assertAlmostEqual( c.verticalAperture * scale, cortexCam.getAperture()[1], places = 5 )
				self.assertAlmostEqual( c.horizontalApertureOffset * scale, cortexCam.getApertureOffset()[0], places = 5 )
				self.assertAlmostEqual( c.verticalApertureOffset * scale, cortexCam.getApertureOffset()[1], places = 5 )
				self.assertAlmostEqual( c.focalLength * scale, cortexCam.getFocalLength(), places = 5 )


			self.assertEqual( c.clippingRange.min, cortexCam.getClippingPlanes()[0] )
			self.assertEqual( c.clippingRange.max, cortexCam.getClippingPlanes()[1] )
			self.assertEqual( c.fStop, cortexCam.getFStop() )
			self.assertEqual( c.focusDistance, cortexCam.getFocusDistance() )
			self.assertEqual( cG.GetShutterOpenAttr().Get(), cortexCam.getShutter()[0] )
			self.assertEqual( cG.GetShutterCloseAttr().Get(), cortexCam.getShutter()[1] )

			try :
				from pxr import CameraUtil
			except ImportError :
				# As far as I can tell, CameraUtil is a part of the Imaging
				# module, which we don't currently build in GafferHQ/dependencies.
				continue

			for usdFit, cortexFit in [
					(CameraUtil.MatchHorizontally, IECoreScene.Camera.FilmFit.Horizontal),
					(CameraUtil.MatchVertically, IECoreScene.Camera.FilmFit.Vertical),
					(CameraUtil.Fit, IECoreScene.Camera.FilmFit.Fit),
					(CameraUtil.Crop, IECoreScene.Camera.FilmFit.Fill)
				]:

				for aspect in [ 0.3, 1, 2.5 ]:
					usdWindow = CameraUtil.ConformedWindow( c.frustum.GetWindow(), usdFit, aspect )
					cortexWindow = cortexCam.frustum( cortexFit, aspect )
					for i in range( 2 ):
						self.assertAlmostEqual( usdWindow.min[i], cortexWindow.min()[i], delta = max( 1, math.fabs( cortexWindow.min()[i] ) ) * 0.000002 )
						self.assertAlmostEqual( usdWindow.max[i], cortexWindow.max()[i], delta = max( 1, math.fabs( cortexWindow.max()[i] ) ) * 0.000002 )

		del usdFile

		# Check that we can load them back into Cortex appropriately.
		# We do not check for perfect round tripping because USD doesn't
		# provide a variable focalLengthWorldScale.

		root = IECoreScene.SceneInterface.create( fileName, IECore.IndexedIO.OpenMode.Read )

		def assertVectorsAlmostEqual( a, b,**kw ) :

			for i in range( a.dimensions() ) :
				self.assertAlmostEqual( a[i], b[i], **kw )

		for name, c in testCameras.items() :

			c2 = root.child( name ).readObject( 0.0 )
			self.assertEqual( c2.getProjection(), c.getProjection() )

			if c.getProjection() == "perspective" :

				assertVectorsAlmostEqual(
					c2.getAperture()* c2.getFocalLengthWorldScale(),
					c.getAperture() * c.getFocalLengthWorldScale()
				)

				assertVectorsAlmostEqual(
					c2.getApertureOffset() * c2.getFocalLengthWorldScale(),
					c.getApertureOffset() * c.getFocalLengthWorldScale()
				)

				self.assertAlmostEqual(
					c2.getFocalLength() * c2.getFocalLengthWorldScale(),
					c.getFocalLength() * c.getFocalLengthWorldScale()
				)
				self.assertEqual( c2.getFocalLengthWorldScale(), IECore.FloatData( 0.1 ).value )

			elif c.getProjection() == "orthographic" :

				assertVectorsAlmostEqual( c2.getAperture(), c.getAperture() )
				assertVectorsAlmostEqual( c2.getApertureOffset(), c.getApertureOffset() )

			self.assertEqual( c2.getClippingPlanes(), c.getClippingPlanes() )
			self.assertEqual( c2.getFStop(), c.getFStop() )
			self.assertEqual( c2.getFocusDistance(), c.getFocusDistance() )
			self.assertEqual( c2.getShutter(), c.getShutter() )

			assertVectorsAlmostEqual( c2.frustum().min(), c.frustum().min(), places = 6 )

		# Now rewrite back to USD and reload. This should round-trip exactly because
		# the focalLengthWorldScale has now been hardcoded to the USD equivalent value.

		roundTripFileName = os.path.join( self.temporaryDirectory(), "roundTrippedCameras.usda" )
		roundTripRoot = IECoreScene.SceneInterface.create( roundTripFileName, IECore.IndexedIO.OpenMode.Write )

		for name in testCameras :

			camera = root.child( name ).readObject( 0.0 )
			roundTripRoot.createChild( name ).writeObject( camera, 0.0 )

		del roundTripRoot
		roundTripRoot = IECoreScene.SceneInterface.create( roundTripFileName, IECore.IndexedIO.OpenMode.Read )

		for name in testCameras :

			camera = root.child( name ).readObject( 0.0 )
			roundTripCamera = roundTripRoot.child( name ).readObject( 0.0 )

			self.assertEqual( camera, roundTripCamera )

	def testCornersAndCreases( self ) :

		mesh = IECoreScene.MeshPrimitive.createPlane( imath.Box2f( imath.V2f( -1 ), imath.V2f( 1 ) ) )
		mesh.setInterpolation( "catmullClark" )
		mesh.setCorners( IECore.IntVectorData( [ 3 ] ), IECore.FloatVectorData( [ 2 ] ) )
		mesh.setCreases( IECore.IntVectorData( [ 2 ] ), IECore.IntVectorData( [ 0, 1 ] ), IECore.FloatVectorData( [ 2.5 ] ) )

		fileName = os.path.join( self.temporaryDirectory(), "test.usdc" )
		root = IECoreScene.SceneInterface.create( fileName, IECore.IndexedIO.OpenMode.Write )
		child = root.createChild( "cube" )
		child.writeObject( mesh, 0 )
		del root, child

		root = IECoreScene.SceneInterface.create( fileName, IECore.IndexedIO.OpenMode.Read )
		child = root.child( "cube" )

		mesh2 = child.readObject( 0 )
		self.assertEqual( mesh.cornerIds(), mesh2.cornerIds() )
		self.assertEqual( mesh.cornerSharpnesses(), mesh2.cornerSharpnesses() )
		self.assertEqual( mesh.creaseLengths(), mesh2.creaseLengths() )
		self.assertEqual( mesh.creaseIds(), mesh2.creaseIds() )
		self.assertEqual( mesh.creaseSharpnesses(), mesh2.creaseSharpnesses() )

	def testMissingBehaviourCreate( self ) :

		fileName = os.path.join( self.temporaryDirectory(), "test.usda" )
		scene = IECoreScene.SceneInterface.create( fileName, IECore.IndexedIO.OpenMode.Write )
		scene.child( "test", missingBehaviour = scene.MissingBehaviour.CreateIfMissing ).writeObject( IECoreScene.SpherePrimitive(), 0 )
		del scene

		scene = IECoreScene.SceneInterface.create( fileName, IECore.IndexedIO.OpenMode.Read )
		self.assertEqual( scene.childNames(), [ "test"] )

	def testNameSanitisation( self ) :

		# USD is extremely restrictive about the names prims can have.
		# Test that we sanitise names appropriately when writing files.

		fileName = os.path.join( self.temporaryDirectory(), "test.usda" )
		scene = IECoreScene.SceneInterface.create( fileName, IECore.IndexedIO.OpenMode.Write )
		scene.createChild( "0" ).writeObject( IECoreScene.SpherePrimitive(), 0 )
		scene.createChild( "wot:no:colons?" )
		scene.child( "fistFullOf$$$", missingBehaviour = scene.MissingBehaviour.CreateIfMissing ).writeObject( IECoreScene.SpherePrimitive(), 0 )
		del scene

		scene = IECoreScene.SceneInterface.create( fileName, IECore.IndexedIO.OpenMode.Read )
		self.assertEqual( scene.childNames(), [ "_0", "wot_no_colons_", "fistFullOf___" ] )

	def testQuatConversion( self ) :

		# Imath and Gf quaternions do not share the same memory layout.
		# Check that we account for that when writing.

		fileName = os.path.join( self.temporaryDirectory(), "test.usda" )
		root = IECoreScene.SceneInterface.create( fileName, IECore.IndexedIO.OpenMode.Write )
		child = root.createChild( "test" )
		points = IECoreScene.PointsPrimitive( IECore.V3fVectorData() )
		points["quatf"] = IECoreScene.PrimitiveVariable(
			IECoreScene.PrimitiveVariable.Interpolation.Constant,
			imath.Quatf( 0, imath.V3f( 1, 2, 3 ) )
		)

		child.writeObject( points, 0 )
		del root, child

		stage = pxr.Usd.Stage.Open( fileName )
		primVarsAPI = pxr.UsdGeom.PrimvarsAPI( stage.GetPrimAtPath( "/test" ) )
		quat = primVarsAPI.GetPrimvar( "quatf" ).Get( 0 )
		self.assertEqual( quat, pxr.Gf.Quatf( 0, pxr.Gf.Vec3f( 1, 2, 3 ) ) )

	def testRefCountAfterWrite( self ) :

		fileName = os.path.join( self.temporaryDirectory(), "test.usda" )
		root = IECoreScene.SceneInterface.create( fileName, IECore.IndexedIO.OpenMode.Write )
		child = root.createChild( "test" )

		points = IECoreScene.PointsPrimitive( IECore.V3fVectorData() )
		points["test1"] = IECoreScene.PrimitiveVariable(
			IECoreScene.PrimitiveVariable.Interpolation.Constant,
			IECore.IntVectorData( [ 1 ] )
		)
		points["test2"] = IECoreScene.PrimitiveVariable(
			IECoreScene.PrimitiveVariable.Interpolation.Constant,
			IECore.IntVectorData( [ 2 ] )
		)

		refCounts = { k : points[k].data.refCount() for k in points.keys() }

		child.writeObject( points, 0 )
		del root, child

		self.assertEqual(
			{ k : points[k].data.refCount() for k in points.keys() },
			refCounts
		)

	def testWriteUVs( self ) :

		fileName = os.path.join( self.temporaryDirectory(), "test.usda" )
		root = IECoreScene.SceneInterface.create( fileName, IECore.IndexedIO.OpenMode.Write )
		child = root.createChild( "test" )
		child.writeObject( IECoreScene.MeshPrimitive.createSphere( 1 ), 0 )
		del root, child

		stage = pxr.Usd.Stage.Open( fileName )
		primvarsAPI = pxr.UsdGeom.PrimvarsAPI( stage.GetPrimAtPath( "/test" ) )
		self.assertFalse( primvarsAPI.GetPrimvar( "uv" ) )
		self.assertTrue( primvarsAPI.GetPrimvar( "st" ) )
		self.assertEqual(
			primvarsAPI.GetPrimvar( "st" ).GetTypeName().role,
			"TextureCoordinate"
		)

	def testPointBasedPrimvars( self ) :

		mesh = IECoreScene.MeshPrimitive.createSphere( 1 )
		mesh["velocity"] = IECoreScene.PrimitiveVariable(
			IECoreScene.PrimitiveVariable.Interpolation.Vertex,
			IECore.V3fVectorData(
				[ imath.V3f( 1, 2, 3 ) ] * mesh.variableSize( IECoreScene.PrimitiveVariable.Interpolation.Vertex ),
				IECore.GeometricData.Interpretation.Vector
			)
		)
		mesh["acceleration"] = IECoreScene.PrimitiveVariable(
			IECoreScene.PrimitiveVariable.Interpolation.Vertex,
			IECore.V3fVectorData(
				[ imath.V3f( 4, 5, 6 ) ] * mesh.variableSize( IECoreScene.PrimitiveVariable.Interpolation.Vertex ),
				IECore.GeometricData.Interpretation.Vector
			)
		)

		fileName = os.path.join( self.temporaryDirectory(), "test.usda" )
		root = IECoreScene.SceneInterface.create( fileName, IECore.IndexedIO.OpenMode.Write )
		child = root.createChild( "test" )
		child.writeObject( mesh, 0 )
		del root, child

		# Make sure we redirect Cortex primitive variables to the correct
		# attributes of UsdGeomPointBased instead of writing them to
		# arbitrary primvars.

		stage = pxr.Usd.Stage.Open( fileName )
		primvarsAPI = pxr.UsdGeom.PrimvarsAPI( stage.GetPrimAtPath( "/test" ) )
		self.assertFalse( primvarsAPI.GetPrimvar( "P" ) )
		self.assertFalse( primvarsAPI.GetPrimvar( "N" ) )
		self.assertFalse( primvarsAPI.GetPrimvar( "velocity" ) )
		if pxr.Usd.GetVersion() >= ( 0, 19, 11 ) :
			self.assertFalse( primvarsAPI.GetPrimvar( "acceleration" ) )

		usdMesh = pxr.UsdGeom.Mesh( stage.GetPrimAtPath( "/test" ) )
		self.assertTrue( usdMesh.GetPointsAttr().HasAuthoredValue() )
		self.assertTrue( usdMesh.GetNormalsAttr().HasAuthoredValue() )
		self.assertTrue( usdMesh.GetVelocitiesAttr().HasAuthoredValue() )
		if pxr.Usd.GetVersion() >= ( 0, 19, 11 ) :
			self.assertTrue( usdMesh.GetAccelerationsAttr().HasAuthoredValue() )

		# And that we can load them back in successfully.

		root = IECoreScene.SceneInterface.create( fileName, IECore.IndexedIO.OpenMode.Read )
		mesh2 = root.child( "test" ).readObject( 0.0 )
		self.assertEqual( mesh2, mesh )

	def testPointWidthsAndIds( self ) :

		# Write USD file

		points = IECoreScene.PointsPrimitive(
			IECore.V3fVectorData(
				[ imath.V3f( x, 0, 0 ) for x in range( 0, 10 ) ]
			)
		)
		points["id"] = IECoreScene.PrimitiveVariable(
			IECoreScene.PrimitiveVariable.Interpolation.Vertex,
			IECore.Int64VectorData( range( 0, 10 ) ),
		)
		points["width"] = IECoreScene.PrimitiveVariable(
			IECoreScene.PrimitiveVariable.Interpolation.Vertex,
			IECore.FloatVectorData( range( 10, 20 ) ),
		)

		fileName = os.path.join( self.temporaryDirectory(), "test.usda" )
		root = IECoreScene.SceneInterface.create(fileName, IECore.IndexedIO.OpenMode.Write )
		child = root.createChild( "test" )
		child.writeObject( points, 0 )
		del root, child

		# Check we wrote the correct attributes and not arbitrary primitive variables

		stage = pxr.Usd.Stage.Open( fileName )
		primvarsAPI = pxr.UsdGeom.PrimvarsAPI( stage.GetPrimAtPath( "/test" ) )
		self.assertFalse( primvarsAPI.GetPrimvar( "id" ) )
		self.assertFalse( primvarsAPI.GetPrimvar( "width" ) )

		usdPoints = pxr.UsdGeom.Points( stage.GetPrimAtPath( "/test" ) )
		self.assertTrue( usdPoints.GetIdsAttr().HasAuthoredValue() )
		self.assertTrue( usdPoints.GetWidthsAttr().HasAuthoredValue() )

		# Read back and check we end up where we started

		root = IECoreScene.SceneInterface.create( fileName, IECore.IndexedIO.OpenMode.Read )
		points2 = root.child( "test" ).readObject( 0.0 )
		self.assertEqual( points2, points )

	def testConstantPointWidths( self ) :

		# Write USD file

		points = IECoreScene.PointsPrimitive(
			IECore.V3fVectorData(
				[ imath.V3f( x, 0, 0 ) for x in range( 0, 10 ) ]
			)
		)
		points["width"] = IECoreScene.PrimitiveVariable(
			IECoreScene.PrimitiveVariable.Interpolation.Constant,
			IECore.FloatData( 2 ),
		)

		fileName = os.path.join( self.temporaryDirectory(), "test.usda" )
		root = IECoreScene.SceneInterface.create( fileName, IECore.IndexedIO.OpenMode.Write )
		child = root.createChild( "test" )
		child.writeObject( points, 0 )
		del root, child

		# Read back and check we end up where we started

		root = IECoreScene.SceneInterface.create( fileName, IECore.IndexedIO.OpenMode.Read )
		points2 = root.child( "test" ).readObject( 0.0 )
		self.assertEqual( points2, points )

	def testCurvesWidths( self ) :

		# Write USD file

		curves = IECoreScene.CurvesPrimitive(
			IECore.IntVectorData( [ 4 ] ),
			IECore.CubicBasisf.linear(),
			False,
			IECore.V3fVectorData(
				[ imath.V3f( x, 0, 0 ) for x in range( 0, 4 ) ]
			)
		)
		curves["width"] = IECoreScene.PrimitiveVariable(
			IECoreScene.PrimitiveVariable.Interpolation.Vertex,
			IECore.FloatVectorData( range( 0, 4 ) ),
		)

		fileName = os.path.join( self.temporaryDirectory(), "test.usda" )
		root = IECoreScene.SceneInterface.create( fileName, IECore.IndexedIO.OpenMode.Write )
		child = root.createChild( "test" )
		child.writeObject( curves, 0 )
		del root, child

		# Check we wrote the correct attributes and not arbitrary primitive variables

		stage = pxr.Usd.Stage.Open( fileName )
		primvarsAPI = pxr.UsdGeom.PrimvarsAPI( stage.GetPrimAtPath( "/test" ) )
		self.assertFalse( primvarsAPI.GetPrimvar( "width" ) )

		usdCurves = pxr.UsdGeom.Curves( stage.GetPrimAtPath( "/test" ) )
		self.assertTrue( usdCurves.GetWidthsAttr().HasAuthoredValue() )

		# Read back and check we end up where we started

		root = IECoreScene.SceneInterface.create( fileName, IECore.IndexedIO.OpenMode.Read )
		curves2 = root.child( "test" ).readObject( 0.0 )
		self.assertEqual( curves2, curves )

	def testConstantCurveWidths( self ) :

		# Write USD file

		curves = IECoreScene.CurvesPrimitive(
			IECore.IntVectorData( [ 4 ] ),
			IECore.CubicBasisf.linear(),
			False,
			IECore.V3fVectorData(
				[ imath.V3f( x, 0, 0 ) for x in range( 0, 4 ) ]
			)
		)
		curves["width"] = IECoreScene.PrimitiveVariable(
			IECoreScene.PrimitiveVariable.Interpolation.Constant,
			IECore.FloatData( 2 ),
		)

		fileName = os.path.join( self.temporaryDirectory(), "test.usda" )
		root = IECoreScene.SceneInterface.create( fileName, IECore.IndexedIO.OpenMode.Write )
		child = root.createChild( "test" )
		child.writeObject( curves, 0 )
		del root, child

		# Read back and check we end up where we started

		root = IECoreScene.SceneInterface.create( fileName, IECore.IndexedIO.OpenMode.Read )
		curves2 = root.child( "test" ).readObject( 0.0 )
		self.assertEqual( curves2, curves )

	def testCurveBasisAndWrap( self ) :

		fileName = os.path.join( self.temporaryDirectory(), "curvesBasisAndWrap.usda" )

		for basis in [
			IECore.CubicBasisf.linear(),
			IECore.CubicBasisf.bezier(),
			IECore.CubicBasisf.bSpline(),
			IECore.CubicBasisf.catmullRom()
		] :

			for periodic in ( True, False ) :

				curves = IECoreScene.CurvesPrimitive(
					IECore.IntVectorData( [ 4 ] ),
					basis,
					periodic,
					IECore.V3fVectorData(
						[ imath.V3f( x, 0, 0 ) for x in range( 0, 4 ) ]
					)
				)

				root = IECoreScene.SceneInterface.create( fileName, IECore.IndexedIO.OpenMode.Write )
				root.createChild( "test" ).writeObject( curves, 0 )
				del root

				# Read back and check we end up where we started

				root = IECoreScene.SceneInterface.create( fileName, IECore.IndexedIO.OpenMode.Read )
				curves2 = root.child( "test" ).readObject( 0.0 )

				self.assertEqual( curves2.basis(), curves.basis() )

				self.assertEqual( curves2, curves )
				del root

	def testIndexedWidths( self ) :

		# Write USD file from points with indexed widths

		points = IECoreScene.PointsPrimitive(
			IECore.V3fVectorData(
				[ imath.V3f( x, 0, 0 ) for x in range( 0, 10 ) ]
			)
		)
		points["width"] = IECoreScene.PrimitiveVariable(
			IECoreScene.PrimitiveVariable.Interpolation.Vertex,
			IECore.FloatVectorData( [ 1, 2 ] ),
			IECore.IntVectorData( [ 0, 1, 0, 1, 0, 1, 0, 1, 0, 1 ] )
		)

		fileName = os.path.join( self.temporaryDirectory(), "test.usda" )
		root = IECoreScene.SceneInterface.create( fileName, IECore.IndexedIO.OpenMode.Write )
		root.createChild( "test" ).writeObject( points, 0 )
		del root

		# Check that we wrote expanded data, since USD doesn't support
		# indices for widths.

		stage = pxr.Usd.Stage.Open( fileName )
		usdPoints = pxr.UsdGeom.Points( stage.GetPrimAtPath( "/test" ) )
		self.assertEqual( usdPoints.GetWidthsAttr().Get( 0 ), pxr.Vt.FloatArray( [ 1, 2, 1, 2, 1, 2, 1, 2, 1, 2 ] ) )

	def testNormalsInterpolation( self ) :

		fileName = os.path.join( self.temporaryDirectory(), "normalsInterpolation.usda" )
		mesh = IECoreScene.MeshPrimitive.createPlane( imath.Box2f( imath.V2f( -1 ), imath.V2f( 1 ) ), imath.V2i( 10 ) )

		for interpolation in [
			IECoreScene.PrimitiveVariable.Interpolation.Uniform,
			IECoreScene.PrimitiveVariable.Interpolation.Vertex,
			IECoreScene.PrimitiveVariable.Interpolation.FaceVarying,
		] :

			resampledMesh = mesh.copy()
			n = resampledMesh["N"]
			IECoreScene.MeshAlgo.resamplePrimitiveVariable( resampledMesh, n, interpolation )
			resampledMesh["N"] = n
			self.assertEqual( resampledMesh["N"].interpolation, interpolation )

			root = IECoreScene.SceneInterface.create( fileName, IECore.IndexedIO.OpenMode.Write )
			root.createChild( "test" ).writeObject( resampledMesh, 0 )
			del root

			root = IECoreScene.SceneInterface.create( fileName, IECore.IndexedIO.OpenMode.Read )
			loadedMesh = root.child( "test" ).readObject( 0 )
			del root

			self.assertEqual( loadedMesh, resampledMesh )

	def testWriteUnsupportedObject( self ) :

		root = IECoreScene.SceneInterface.create(
			os.path.join( self.temporaryDirectory(), "unsupportedObject.usda" ),
			IECore.IndexedIO.OpenMode.Write
		)
		child = root.createChild( "test" )

		with IECore.CapturingMessageHandler() as mh :
			self.assertFalse( child.writeObject( IECore.CompoundObject(), 0 ) )

		self.assertEqual( len( mh.messages ), 1 )
		self.assertEqual( mh.messages[0].level, IECore.Msg.Level.Warning )
		self.assertEqual( mh.messages[0].context, "USDScene::writeObject" )
		self.assertEqual( mh.messages[0].message, 'Unable to write CompoundObject to "/test" at time 0' )

	def testWriteUnsupportedProjection( self ) :

		root = IECoreScene.SceneInterface.create(
			os.path.join( self.temporaryDirectory(), "unsupportedProjection.usda" ),
			IECore.IndexedIO.OpenMode.Write
		)
		child = root.createChild( "test" )

		camera = IECoreScene.Camera()
		camera.setProjection( "fisheye" )

		with IECore.CapturingMessageHandler() as mh :
			self.assertFalse( child.writeObject( camera, 1 ) )

		self.assertEqual( len( mh.messages ), 1 )
		self.assertEqual( mh.messages[0].level, IECore.Msg.Level.Warning )
		self.assertEqual( mh.messages[0].context, "IECoreUSD::CameraAlgo" )
		self.assertEqual( mh.messages[0].message, 'Unsupported projection "fisheye" writing "/test" at time 1' )

	def testVisibility( self ) :

		# Write via Cortex API

		fileName = os.path.join( self.temporaryDirectory(), "visibility.usda" )
		root = IECoreScene.SceneInterface.create( fileName, IECore.IndexedIO.OpenMode.Write )

		outerGroup = root.createChild( "outerGroup" )
		innerGroup = outerGroup.createChild( "innerGroup" )
		mesh = innerGroup.createChild( "mesh" )

		innerGroup.writeAttribute( root.visibilityName, IECore.BoolData( True ), 0.0 )
		mesh.writeAttribute( root.visibilityName, IECore.BoolData( False ), 0.0 )
		mesh.writeObject( IECoreScene.MeshPrimitive.createSphere( 1 ), 0.0 )

		del root, outerGroup, innerGroup, mesh

		# Check reading via USD API. We want to have converted to the USD visibility
		# attribute, not just done a generic conversion.

		stage = pxr.Usd.Stage.Open( fileName )

		outerGroup = pxr.UsdGeom.Imageable( stage.GetPrimAtPath( "/outerGroup" ) )
		self.assertFalse( outerGroup.GetVisibilityAttr().HasAuthoredValue() )

		innerGroup = pxr.UsdGeom.Imageable( stage.GetPrimAtPath( "/outerGroup/innerGroup" ) )
		self.assertTrue( innerGroup.GetVisibilityAttr().HasAuthoredValue() )
		self.assertEqual( innerGroup.GetVisibilityAttr().Get( 0.0 ), "inherited" )

		mesh = pxr.UsdGeom.Imageable( stage.GetPrimAtPath( "/outerGroup/innerGroup/mesh" ) )
		self.assertTrue( mesh.GetVisibilityAttr().HasAuthoredValue() )
		self.assertEqual( mesh.GetVisibilityAttr().Get( 0.0 ), "invisible" )

		# Check reading via Cortex API

		root = IECoreScene.SceneInterface.create( fileName, IECore.IndexedIO.OpenMode.Read )
		outerGroup = root.child( "outerGroup" )
		innerGroup = outerGroup.child( "innerGroup" )
		mesh = innerGroup.child( "mesh" )

		self.assertFalse( root.hasAttribute( root.visibilityName ) )
		self.assertEqual( root.attributeNames(), [] )
		self.assertIsNone( root.readAttribute( root.visibilityName, 0.0 ) )

		self.assertFalse( outerGroup.hasAttribute( root.visibilityName ) )
		self.assertEqual( outerGroup.attributeNames(), [] )
		self.assertIsNone( outerGroup.readAttribute( root.visibilityName, 0.0 ) )

		self.assertTrue( innerGroup.hasAttribute( root.visibilityName ) )
		self.assertEqual( innerGroup.attributeNames(), [ root.visibilityName ] )
		self.assertEqual( innerGroup.readAttribute( root.visibilityName, 0.0 ), IECore.BoolData( True ) )

		self.assertTrue( mesh.hasAttribute( root.visibilityName ) )
		self.assertEqual( mesh.attributeNames(), [ root.visibilityName ] )
		self.assertEqual( mesh.readAttribute( root.visibilityName, 0.0 ), IECore.BoolData( False ) )

		self.assertEqual(
			root.hash( mesh.HashType.AttributesHash, 0.0 ),
			outerGroup.hash( mesh.HashType.AttributesHash, 0.0 )
		)

		self.assertNotEqual(
			innerGroup.hash( mesh.HashType.AttributesHash, 0.0 ),
			mesh.hash( mesh.HashType.AttributesHash, 0.0 )
		)

		self.assertEqual(
			mesh.hash( mesh.HashType.AttributesHash, 0.0 ),
			mesh.hash( mesh.HashType.AttributesHash, 1.0 )
		)

	def testAnimatedVisibility( self ) :

		fileName = os.path.join( self.temporaryDirectory(), "animatedVisibility.usda" )
		root = IECoreScene.SceneInterface.create( fileName, IECore.IndexedIO.OpenMode.Write )
		mesh = root.createChild( "mesh" )
		mesh.writeAttribute( root.visibilityName, IECore.BoolData( False ), 0.0 )
		mesh.writeAttribute( root.visibilityName, IECore.BoolData( True ), 1.0 )
		del root, mesh

		root = IECoreScene.SceneInterface.create( fileName, IECore.IndexedIO.OpenMode.Read )
		mesh = root.child( "mesh" )

		self.assertEqual( mesh.readAttribute( root.visibilityName, 0.0 ), IECore.BoolData( False ) )
		self.assertEqual( mesh.readAttribute( root.visibilityName, 1.0 ), IECore.BoolData( True ) )

		self.assertNotEqual(
			mesh.hash( mesh.HashType.AttributesHash, 0.0 ),
			mesh.hash( mesh.HashType.AttributesHash, 1.0 )
		)

	def testUntypedPrims( self ) :

		root = IECoreScene.SceneInterface.create(
			os.path.join( os.path.dirname( __file__ ), "data", "untypedParentPrim.usda" ),
			IECore.IndexedIO.OpenMode.Read
		)

		self.assertEqual( root.childNames(), [ "untyped" ] )
		self.assertEqual(
			root.child( "untyped" ).child( "sphere" ).readObject( 0 ),
			IECoreScene.SpherePrimitive( 1 )
		)
		self.assertEqual(
			root.scene( [ "untyped", "sphere" ] ).readObject( 0 ),
			IECoreScene.SpherePrimitive( 1 )
		)

		self.assertIsNone( root.child( "undefined", root.MissingBehaviour.NullIfMissing ) )
		self.assertIsNone( root.scene( [ "undefined" ], root.MissingBehaviour.NullIfMissing ) )
		self.assertIsNone( root.scene( [ "undefined", "sphere" ], root.MissingBehaviour.NullIfMissing ) )

	def testScope( self ) :

		root = IECoreScene.SceneInterface.create(
			os.path.join( os.path.dirname( __file__ ), "data", "scope.usda" ),
			IECore.IndexedIO.OpenMode.Read
		)

		self.assertEqual( root.childNames(), [ "scope" ] )
		scope = root.child( "scope" )
		self.assertEqual( scope.attributeNames(), [] )
		self.assertEqual( scope.readTransformAsMatrix( 0 ), imath.M44d() )
		self.assertFalse( scope.hasObject() )

		sphere = scope.child( "sphere" )
		self.assertEqual( sphere.readObject( 0.0 ), IECoreScene.SpherePrimitive( 1 ) )

	def testRenderSettings( self ) :

		root = IECoreScene.SceneInterface.create(
			os.path.join( os.path.dirname( __file__ ), "data", "renderSettings.usda" ),
			IECore.IndexedIO.OpenMode.Read
		)

		self.assertEqual( root.childNames(), [] )
		self.assertIsNone( root.child( "renderSettings", root.MissingBehaviour.NullIfMissing ) )
		self.assertIsNone( root.scene( [ "renderSettings" ], root.MissingBehaviour.NullIfMissing ) )

	def testDisplayColor( self ) :

		# Create Cortex meshes with colours. Our convention for this is a primitive variable
		# called "Cs".

		constantPlane = IECoreScene.MeshPrimitive.createPlane( imath.Box2f( imath.V2f( -1 ), imath.V2f( 1 ) ) )
		constantPlane["Cs"] = IECoreScene.PrimitiveVariable(
			IECoreScene.PrimitiveVariable.Interpolation.Constant,
			IECore.Color3fData( imath.Color3f( 1, 2, 3 ) )
		)

		uniformPlane = IECoreScene.MeshPrimitive.createPlane( imath.Box2f( imath.V2f( -1 ), imath.V2f( 1 ) ) )
		uniformPlane["Cs"] = IECoreScene.PrimitiveVariable(
			IECoreScene.PrimitiveVariable.Interpolation.Uniform,
			IECore.Color3fVectorData( [ imath.Color3f( 1, 2, 3 ) ] )
		)

		vertexPlane = IECoreScene.MeshPrimitive.createPlane( imath.Box2f( imath.V2f( -1 ), imath.V2f( 1 ) ) )
		vertexPlane["Cs"] = IECoreScene.PrimitiveVariable(
			IECoreScene.PrimitiveVariable.Interpolation.Vertex,
			IECore.Color3fVectorData(
				[ imath.Color3f( p.x + 1, p.y + 1, p.z + 1 ) for p in vertexPlane["P"].data ]
			)
		)

		# Write to USD.

		fileName = os.path.join( self.temporaryDirectory(), "displayColor.usda" )
		root = IECoreScene.SceneInterface.create( fileName, IECore.IndexedIO.OpenMode.Write )

		root.createChild( "constant" ).writeObject( constantPlane, 0 )
		root.createChild( "uniform" ).writeObject( uniformPlane, 0 )
		root.createChild( "vertex" ).writeObject( vertexPlane, 0 )
		del root

		# Read via USD API, and verify that "Cs" has been written to "displayColor",
		# which is the USD convention.

		stage = pxr.Usd.Stage.Open( fileName )

		usdConstant = pxr.UsdGeom.Mesh( stage.GetPrimAtPath( "/constant" ) ).GetDisplayColorPrimvar()
		self.assertEqual( usdConstant.GetInterpolation(), "constant" )
		self.assertEqual( usdConstant.Get( 0 ), pxr.Vt.Vec3fArray( [ pxr.Gf.Vec3f( 1, 2, 3 ) ] ) )

		usdUniform = pxr.UsdGeom.Mesh( stage.GetPrimAtPath( "/uniform" ) ).GetDisplayColorPrimvar()
		self.assertEqual( usdUniform.GetInterpolation(), "uniform" )
		self.assertEqual( usdUniform.Get( 0 ), pxr.Vt.Vec3fArray( [ pxr.Gf.Vec3f( 1, 2, 3 ) ] ) )

		usdVertex = pxr.UsdGeom.Mesh( stage.GetPrimAtPath( "/vertex" ) ).GetDisplayColorPrimvar()
		self.assertEqual( usdVertex.GetInterpolation(), "vertex" )
		self.assertEqual(
			usdVertex.Get( 0 ),
			pxr.Vt.Vec3fArray(
				[ pxr.Gf.Vec3f( c.x, c.y, c.z ) for c in vertexPlane["Cs"].data ]
			)
		)

		# Read via SceneInterface, and check that we've round-tripped successfully.

		root = IECoreScene.SceneInterface.create( fileName, IECore.IndexedIO.OpenMode.Read )

		self.assertEqual(
			root.child( "constant" ).readObject( 0 ),
			constantPlane
		)
		self.assertEqual(
			root.child( "uniform" ).readObject( 0 ),
			uniformPlane
		)
		self.assertEqual(
			root.child( "vertex" ).readObject( 0 ),
			vertexPlane
		)

	def testCanReferenceTags( self ) :

		# Write "tags.usda" via SceneInterface.

		tagsFileName = os.path.join( self.temporaryDirectory(), "tags.usda" )
		root = IECoreScene.SceneInterface.create( tagsFileName, IECore.IndexedIO.OpenMode.Write )
		child = root.createChild( "child" )
		child.writeTags( [ "tagA", "tagB" ] )
		grandChild = child.createChild( "grandChild" )
		grandChild.writeTags( [ "tagB", "tagC" ] )
		del root, child, grandChild

		# Write "test.usda" via USD API, referencing "tags.usda".

		fileName = os.path.join( self.temporaryDirectory(), "test.usda" )
		root = pxr.Usd.Stage.CreateNew( fileName )
		root.OverridePrim( "/child" ).GetReferences().AddReference( tagsFileName, "/child" )
		root.GetRootLayer().Save()
		del root

		# Load "test.usda" via SceneInterface, and check that we can read the tags.

		root = IECoreScene.SceneInterface.create( fileName, IECore.IndexedIO.OpenMode.Read )
		child = root.child( "child" )
		self.assertSetNamesEqual( child.readTags(), [ "tagA", "tagB" ] )
		grandChild = child.child( "grandChild" )
		self.assertSetNamesEqual( grandChild.readTags(), [ "tagB", "tagC" ] )

	def __expectedLightSets( self ) :

		if pxr.Usd.GetVersion() >= ( 0, 21, 11 ) :
			return [ "__lights" ]
		else :
			return []

	def testTagSetEquivalence( self ) :

		# Location      Tags               Sets
		#
		# /a            tagOne             setOne : { /a, /a/b }
		#   /b          tagTwo
		# /c                               setTwo : { /c/d }
		#   /d          tagOne, tagThree

		fileName = os.path.join( self.temporaryDirectory(), "tagsAndSets.usda" )
		root = IECoreScene.SceneInterface.create( fileName, IECore.IndexedIO.OpenMode.Write )

		a = root.createChild( "a" )
		b = a.createChild( "b" )
		c = root.createChild( "c" )
		d = c.createChild( "d" )

		a.writeTags( [ "tagOne" ] )
		a.writeSet( "setOne", IECore.PathMatcher( [ "/", "/b" ] ) )
		b.writeTags( [ "tagTwo" ] )
		c.writeSet( "setTwo", IECore.PathMatcher( [ "/d" ] ) )
		d.writeTags( [ "tagOne", "tagThree" ] )

		del root, a, b, c, d

		# Read tags as sets

		root = IECoreScene.SceneInterface.create( fileName, IECore.IndexedIO.OpenMode.Read )
		self.assertEqual(
			root.readSet( "tagOne" ),
			IECore.PathMatcher( [
				"/a", "/c/d"
			] )
		)

		self.assertEqual(
			root.readSet( "tagTwo" ),
			IECore.PathMatcher( [
				"/a/b"
			] )
		)

		self.assertEqual(
			root.readSet( "tagThree" ),
			IECore.PathMatcher( [
				"/c/d"
			] )
		)

		# Read sets as tags

		allTags = [ "tagOne", "tagTwo", "tagThree", "setOne", "setTwo" ]

		def checkHasTag( scene ) :

			for f in ( scene.AncestorTag, scene.LocalTag, scene.DescendantTag ) :
				sceneTags = scene.readTags( f )
				for t in allTags :
					self.assertEqual(
						scene.hasTag( t, f ),
						t in sceneTags
					)

		self.assertSetNamesEqual( root.readTags( root.AncestorTag ), [] )
		self.assertSetNamesEqual( root.readTags( root.LocalTag ), [] )
		self.assertSetNamesEqual( root.readTags( root.DescendantTag ), allTags + [ "__cameras", "usd:pointInstancers" ] + self.__expectedLightSets() )
		checkHasTag( root )

		a = root.child( "a" )
		self.assertSetNamesEqual( a.readTags( root.AncestorTag ), [] )
		self.assertSetNamesEqual( a.readTags( root.LocalTag ), [ "tagOne", "setOne" ] )
		self.assertSetNamesEqual( a.readTags( root.DescendantTag ), [ "setOne", "tagTwo" ] )
		checkHasTag( a )

		b = a.child( "b" )
		self.assertSetNamesEqual( b.readTags( root.AncestorTag ), [ "tagOne", "setOne" ] )
		self.assertSetNamesEqual( b.readTags( root.LocalTag ), [ "setOne", "tagTwo" ] )
		self.assertSetNamesEqual( b.readTags( root.DescendantTag ), [] )
		checkHasTag( b )

		c = root.child( "c" )
		self.assertSetNamesEqual( c.readTags( root.AncestorTag ), [] )
		self.assertSetNamesEqual( c.readTags( root.LocalTag ), [] )
		self.assertSetNamesEqual( c.readTags( root.DescendantTag ), [ "setTwo", "tagOne", "tagThree" ] )
		checkHasTag( c )

		d = c.child( "d" )
		self.assertSetNamesEqual( d.readTags( root.AncestorTag ), [] )
		self.assertSetNamesEqual( d.readTags( root.LocalTag ), [ "setTwo", "tagOne", "tagThree" ] )
		self.assertSetNamesEqual( d.readTags( root.DescendantTag ), [] )
		checkHasTag( d )

	def testSchemaTypeSetsAndTags( self ) :

		# Write file containing camera via USD API.

		fileName = os.path.join( self.temporaryDirectory(), "test.usda" )
		stage = pxr.Usd.Stage.CreateNew( fileName )
		pxr.UsdGeom.Xform.Define( stage, "/group" )
		pxr.UsdGeom.Camera.Define( stage, "/group/camera" )
		pxr.UsdGeom.Xform.Define( stage, "/group/instancerGroup" )
		pxr.UsdGeom.PointInstancer.Define( stage, "/group/instancerGroup/instancer" )

		stage.GetRootLayer().Save()

		# Check that we can load sets that identify the camera and point instancer.

		root = IECoreScene.SceneInterface.create( fileName, IECore.IndexedIO.OpenMode.Read )
		group = root.child( "group" )
		camera = group.child( "camera" )
		instancerGroup = group.child( "instancerGroup" )
		instancer = instancerGroup.child( "instancer" )

		self.assertSetNamesEqual( root.setNames(), [ "__cameras", "usd:pointInstancers" ] + self.__expectedLightSets() )
		self.assertSetNamesEqual( group.setNames(), [] )
		self.assertSetNamesEqual( camera.setNames(), [] )
		self.assertSetNamesEqual( instancerGroup.setNames(), [] )
		self.assertSetNamesEqual( instancer.setNames(), [] )

		self.assertEqual( root.readSet( "__cameras" ), IECore.PathMatcher( [ "/group/camera" ] ) )
		self.assertEqual( group.readSet( "__cameras" ), IECore.PathMatcher() )
		self.assertEqual( camera.readSet( "__cameras" ), IECore.PathMatcher() )
		self.assertEqual( instancerGroup.readSet( "__cameras" ), IECore.PathMatcher() )
		self.assertEqual( instancer.readSet( "__cameras" ), IECore.PathMatcher() )

		self.assertEqual( root.readSet( "usd:pointInstancers" ), IECore.PathMatcher( [ "/group/instancerGroup/instancer" ] ) )
		self.assertEqual( group.readSet( "usd:pointInstancers" ), IECore.PathMatcher() )
		self.assertEqual( camera.readSet( "usd:pointInstancers" ), IECore.PathMatcher() )
		self.assertEqual( instancerGroup.readSet( "usd:pointInstancers" ), IECore.PathMatcher() )
		self.assertEqual( instancer.readSet( "usd:pointInstancers" ), IECore.PathMatcher() )

		# Check that we can load tags that identify the camera and point instancer.

		self.assertSetNamesEqual( root.readTags( root.AncestorTag ), [] )
		self.assertSetNamesEqual( root.readTags( root.LocalTag ), [] )
		self.assertSetNamesEqual( root.readTags( root.DescendantTag ), [ "__cameras", "usd:pointInstancers" ] + self.__expectedLightSets() )

		self.assertSetNamesEqual( group.readTags( root.AncestorTag ), [] )
		self.assertSetNamesEqual( group.readTags( root.LocalTag ), [] )
		self.assertSetNamesEqual( group.readTags( root.DescendantTag ), [ "__cameras", "usd:pointInstancers" ] )

		self.assertSetNamesEqual( camera.readTags( root.AncestorTag ), [] )
		self.assertSetNamesEqual( camera.readTags( root.LocalTag ), [  "__cameras" ] )
		self.assertSetNamesEqual( camera.readTags( root.DescendantTag ), [] )

		self.assertSetNamesEqual( instancerGroup.readTags( root.AncestorTag ), [] )
		self.assertSetNamesEqual( instancerGroup.readTags( root.LocalTag ), [] )
		self.assertSetNamesEqual( instancerGroup.readTags( root.DescendantTag ), [ "usd:pointInstancers" ] )

		self.assertSetNamesEqual( instancer.readTags( root.AncestorTag ), [] )
		self.assertSetNamesEqual( instancer.readTags( root.LocalTag ), [ "usd:pointInstancers" ] )
		self.assertSetNamesEqual( instancer.readTags( root.DescendantTag ), [] )

	def testNonSelfContainedCollection( self ) :

		scene = IECoreScene.SceneInterface.create(
			os.path.join( os.path.dirname( __file__ ), "data", "nonSelfContainedCollection.usda" ),
			IECore.IndexedIO.OpenMode.Read
		)
		collections = scene.child( "collections" )

		with IECore.CapturingMessageHandler() as mh :
			self.assertEqual( collections.readSet( "elsewhere" ), IECore.PathMatcher() )

		self.assertEqual( len( mh.messages ), 1 )
		self.assertEqual( mh.messages[0].level, IECore.Msg.Level.Warning )
		self.assertEqual( mh.messages[0].context, "USDScene" )
		self.assertEqual( mh.messages[0].message, 'Ignoring path "/sphere1" in collection "elsewhere" because it is not beneath the collection root "/collections"' )

	def testMeshOrientation( self ) :

		# Contains cube with 24 distinct vertices (no sharing), and hard vertex
		# normals, in left-handed orientation. The vertex normals are pointed in
		# the same direction as the geometric normals as long as orientation is
		# considered.

		scene = IECoreScene.SceneInterface.create(
			os.path.join( os.path.dirname( __file__ ), "data", "leftHandedCube.usda" ),
			IECore.IndexedIO.OpenMode.Read
		)

		# Cortex requires meshes to be in right-handed orientation, so winding
		# must be reversed during loading. We can test that this has worked by
		# recalculating the vertex normals and checking they match the
		# originals.

		cube = scene.child( "cube" ).readObject( 0 )
		self.assertEqual(
			IECoreScene.MeshAlgo.calculateNormals( cube ),
			cube["N"]
		)

	def testPurposeAttribute( self ) :

		fileName = os.path.join( self.temporaryDirectory(), "test.usda" )
		purposes = ( None, "default", "render", "proxy", "guide" )

		# Use SceneInterface to write values for purpose.

		root = IECoreScene.SceneInterface.create( fileName, IECore.IndexedIO.OpenMode.Write )
		for purpose in purposes :
			child = root.createChild( purpose or "none" )
			if purpose is not None :
				child.writeAttribute( "usd:purpose", IECore.StringData( purpose ), 0 )
			del child
		del root

		# Verify by reading via USD API.

		stage = pxr.Usd.Stage.Open( fileName )
		for purpose in purposes :
			child = pxr.UsdGeom.Xform( stage.GetPrimAtPath( "/{}".format( purpose or "none" ) ) )
			if purpose is None :
				self.assertFalse( child.GetPurposeAttr().HasAuthoredValue() )
			else :
				self.assertEqual( child.GetPurposeAttr().Get(), purpose )

		# Verify by reading via SceneInterface.

		root = IECoreScene.SceneInterface.create( fileName, IECore.IndexedIO.OpenMode.Read )
		for purpose in purposes :
			child = root.child( purpose or "none" )
			if purpose is not None :
				self.assertTrue( child.hasAttribute( "usd:purpose" ) )
				self.assertIn( "usd:purpose", child.attributeNames() )
				self.assertIsInstance( child.readAttribute( "usd:purpose", 0 ), IECore.StringData )
				self.assertEqual( child.readAttribute( "usd:purpose", 0 ).value, purpose )
			else :
				self.assertFalse( child.hasAttribute( "usd:purpose" ) )
				self.assertNotIn( "usd:purpose", child.attributeNames() )
				self.assertEqual( child.readAttribute( "usd:purpose", 0 ), None )

	def testNonImageablePurpose( self ) :

		scene = IECoreScene.SceneInterface.create(
			os.path.join( os.path.dirname( __file__ ), "data", "nonImageablePurpose.usda" ),
			IECore.IndexedIO.OpenMode.Read
		)

		for path, purpose in {
			"/Root" : None,
			"/Root/RenderXform" : "render",
			"/Root/RenderXform/Prim" : None,
			"/Root/RenderXform/Prim/InheritXform" : None,
			"/Root/RenderXform/Prim/GuideXform" : "guide",
			"/Root/Xform" : None,

		}.items() :

			location = scene.scene( scene.stringToPath( path ) )
			if purpose is not None :
				self.assertTrue( location.hasAttribute( "usd:purpose" ) )
				self.assertIn( "usd:purpose", location.attributeNames() )
				self.assertIsInstance( location.readAttribute( "usd:purpose", 0 ), IECore.StringData )
				self.assertEqual( location.readAttribute( "usd:purpose", 0 ).value, purpose )
			else :
				self.assertFalse( location.hasAttribute( "usd:purpose" ) )
				self.assertNotIn( "usd:purpose", location.attributeNames() )
				self.assertEqual( location.readAttribute( "usd:purpose", 0 ), None )

	def testKind( self ) :

		# Test read, including non-xform prims

		scene = IECoreScene.SceneInterface.create(
			os.path.join( os.path.dirname( __file__ ), "data", "kind.usda" ),
			IECore.IndexedIO.OpenMode.Read
		)

		for path, kind in {
			"/group" : "group",
			"/group/model" : "model",
			"/group/model/assembly" : "assembly",
			"/group/model/assembly/spheres" : None,
			"/group/model/assembly/spheres/sphere1" : None,
			"/group/model/component" : "component",
			"/group/model/component/sphere" : None,
			"/group/model/component/subcomponent" : "subcomponent",
			"/group/model/component/subcomponent/sphere1" : None

		}.items() :

			location = scene.scene( scene.stringToPath( path ) )
			if kind is not None :
				self.assertTrue( location.hasAttribute( "usd:kind" ) )
				self.assertIn( "usd:kind", location.attributeNames() )
				self.assertIsInstance( location.readAttribute( "usd:kind", 0 ), IECore.StringData )
				self.assertEqual( location.readAttribute( "usd:kind", 0 ).value, kind )
			else :
				self.assertFalse( location.hasAttribute( "usd:kind" ) )
				self.assertNotIn( "usd:kind", location.attributeNames() )
				self.assertEqual( location.readAttribute( "usd:kind", 0 ), None )

		# Test write via SceneInterface

		fileName = os.path.join( self.temporaryDirectory(), "test.usda" )
		kinds = ( None, "model", "assembly", "component", "subcomponent" )

		root = IECoreScene.SceneInterface.create( fileName, IECore.IndexedIO.OpenMode.Write )
		for kind in kinds :
			child = root.createChild( kind or "none" )
			if kind is not None :
				child.writeAttribute( "usd:kind", IECore.StringData( kind ), 0 )
			del child
		del root

		# Verify by reading via USD API.

		stage = pxr.Usd.Stage.Open( fileName )
		for kind in kinds :
			child = pxr.Usd.ModelAPI( stage.GetPrimAtPath( "/{}".format( kind or "none" ) ) )
			self.assertEqual( pxr.Usd.ModelAPI( child ).GetKind(), kind if kind is not None else '' )

	def testSkelSkinning( self ) :

		root = IECoreScene.SceneInterface.create( os.path.dirname( __file__ ) + "/data/arm.usda", IECore.IndexedIO.OpenMode.Read )
		arm = root.scene( [ "Model", "Arm" ] )
		self.assertTrue( arm.hasObject() )

		# arm is animated from frames 1-10
		arm_1 = arm.readObject( 1.0 / 24 )
		self.assertEqual( arm_1, arm.readObject( 0 ) )
		arm_5 = arm.readObject( 5.0 / 24 )
		self.assertNotEqual( arm_1, arm_5 )
		arm_10 = arm.readObject( 10.0 / 24 )
		self.assertNotEqual( arm_5, arm_10 )
		self.assertEqual( arm_10, arm.readObject( 11.0 / 24 ) )

		self.assertTrue( arm_1.arePrimitiveVariablesValid() )
		self.assertTrue( arm_5.arePrimitiveVariablesValid() )
		self.assertTrue( arm_10.arePrimitiveVariablesValid() )

		self.assertEqual( set( arm_1.keys() ), { "P" } )
		self.assertEqual( set( arm_5.keys() ), { "P" } )
		self.assertEqual( set( arm_10.keys() ), { "P" } )

		self.assertEqual( arm_1.topologyHash(), arm_5.topologyHash() )
		self.assertEqual( arm_1.topologyHash(), arm_10.topologyHash() )

		self.assertEqual(
			arm_1["P"].data,
			IECore.V3fVectorData(
				[
					imath.V3f(0.5, -0.5, 4), imath.V3f(-0.5, -0.5, 4), imath.V3f(0.5, 0.5, 4), imath.V3f(-0.5, 0.5, 4),
					imath.V3f(-0.5, -0.5, 0), imath.V3f(0.5, -0.5, 0), imath.V3f(-0.5, 0.5, 0), imath.V3f(0.5, 0.5, 0),
					imath.V3f(-0.5, 0.5, 2), imath.V3f(0.5, 0.5, 2), imath.V3f(0.5, -0.5, 2), imath.V3f(-0.5, -0.5, 2)
				],
				IECore.GeometricData.Interpretation.Point
			)
		)

		expected_5 = [
			imath.V3f( 0.5, -1.66859, 3.210705 ), imath.V3f( -0.5, -1.66859, 3.210705 ), imath.V3f( 0.5, -0.90254, 3.85349 ), imath.V3f( -0.5, -0.90254, 3.85349 ),
			imath.V3f( -0.5, -0.5, 0 ), imath.V3f( 0.5, -0.5, 0 ), imath.V3f( -0.5, 0.5, 0 ), imath.V3f( 0.5, 0.5, 0 ),
			imath.V3f( -0.5, 0.38302, 2.32139 ), imath.V3f( 0.5, 0.38302, 2.32139 ), imath.V3f( 0.5, -0.38302, 1.67861 ), imath.V3f( -0.5, -0.38302, 1.67861 )
		]
		self.assertEqual( arm_5["P"].data.getInterpretation(), IECore.GeometricData.Interpretation.Point )
		for i in range( 0, arm_5.variableSize( IECoreScene.PrimitiveVariable.Interpolation.Vertex ) ) :
			self.assertAlmostEqual( arm_5["P"].data[i].x, expected_5[i].x, 5 )
			self.assertAlmostEqual( arm_5["P"].data[i].y, expected_5[i].y, 5 )
			self.assertAlmostEqual( arm_5["P"].data[i].z, expected_5[i].z, 5 )

		expected_10 = [
			imath.V3f( 0.5, -1.99997, 1.50005 ), imath.V3f( -0.5, -1.99997, 1.50005 ), imath.V3f( 0.5, -1.99995, 2.50003 ), imath.V3f( -0.5, -1.99995, 2.50003 ),
			imath.V3f( -0.5, -0.5, 0 ), imath.V3f( 0.5, -0.5, 0 ), imath.V3f( -0.5, 0.5, 0 ), imath.V3f( 0.5, 0.5, 0 ),
			imath.V3f( -0.5, 0.00001, 2.49999 ), imath.V3f( 0.5, 0.00001, 2.49999 ), imath.V3f( 0.5, -0.00001, 1.50001 ), imath.V3f( -0.5, -0.00001, 1.50001 )
		]
		self.assertEqual( arm_10["P"].data.getInterpretation(), IECore.GeometricData.Interpretation.Point )
		for i in range( 0, arm_10.variableSize( IECoreScene.PrimitiveVariable.Interpolation.Vertex ) ) :
			self.assertAlmostEqual( arm_10["P"].data[i].x, expected_10[i].x, 5 )
			self.assertAlmostEqual( arm_10["P"].data[i].y, expected_10[i].y, 5 )
			self.assertAlmostEqual( arm_10["P"].data[i].z, expected_10[i].z, 5 )

	def testSkelBlendShapes( self ) :

		root = IECoreScene.SceneInterface.create( os.path.dirname( __file__ ) + "/data/arm.blendshapes.usda", IECore.IndexedIO.OpenMode.Read )
		arm = root.scene( [ "Model", "Arm" ] )
		self.assertTrue( arm.hasObject() )

		# arm is animated from frames 1-10
		arm_1 = arm.readObject( 1.0 / 24 )
		self.assertEqual( arm_1, arm.readObject( 0 ) )
		arm_5 = arm.readObject( 5.0 / 24 )
		self.assertNotEqual( arm_1, arm_5 )
		arm_10 = arm.readObject( 10.0 / 24 )
		self.assertNotEqual( arm_5, arm_10 )
		self.assertEqual( arm_10, arm.readObject( 11.0 / 24 ) )

		self.assertTrue( arm_1.arePrimitiveVariablesValid() )
		self.assertTrue( arm_5.arePrimitiveVariablesValid() )
		self.assertTrue( arm_10.arePrimitiveVariablesValid() )

		self.assertEqual( set( arm_1.keys() ), { "P" } )
		self.assertEqual( set( arm_5.keys() ), { "P" } )
		self.assertEqual( set( arm_10.keys() ), { "P" } )

		self.assertEqual( arm_1.topologyHash(), arm_5.topologyHash() )
		self.assertEqual( arm_1.topologyHash(), arm_10.topologyHash() )

		self.assertEqual(
			arm_1["P"].data,
			IECore.V3fVectorData(
				[
					imath.V3f(0.5, -0.5, 4), imath.V3f(-0.5, -0.5, 4), imath.V3f(0.5, 0.5, 4), imath.V3f(-0.5, 0.5, 4),
					imath.V3f(-0.5, -0.5, 0), imath.V3f(0.5, -0.5, 0), imath.V3f(-0.5, 0.5, 0), imath.V3f(0.5, 0.5, 0),
					imath.V3f(-0.5, 0.5, 2), imath.V3f(0.5, 0.5, 2), imath.V3f(0.5, -0.5, 2), imath.V3f(-0.5, -0.5, 2)
				],
				IECore.GeometricData.Interpretation.Point
			)
		)

		expected_5 = [
			imath.V3f( 0.5, -1.66859, 3.210705 ), imath.V3f( -0.5, -1.66859, 3.210705 ), imath.V3f( 0.5, -0.90254, 3.85349 ), imath.V3f( -0.5, -0.90254, 3.85349 ),
			imath.V3f( -0.55, -0.625, 0 ), imath.V3f( 0.55, -0.625, 0 ), imath.V3f( -0.5, 0.5, 0 ), imath.V3f( 0.5, 0.5, 0 ),
			imath.V3f( -0.5, 0.38302, 2.32139 ), imath.V3f( 0.5, 0.38302, 2.32139 ), imath.V3f( 0.55, -0.719823, 1.88553 ), imath.V3f( -0.55, -0.719823, 1.88553 )
		]
		self.assertEqual( arm_5["P"].data.getInterpretation(), IECore.GeometricData.Interpretation.Point )
		for i in range( 0, arm_5.variableSize( IECoreScene.PrimitiveVariable.Interpolation.Vertex ) ) :
			self.assertAlmostEqual( arm_5["P"].data[i].x, expected_5[i].x, 5 )
			self.assertAlmostEqual( arm_5["P"].data[i].y, expected_5[i].y, 5 )
			self.assertAlmostEqual( arm_5["P"].data[i].z, expected_5[i].z, 5 )

		expected_10 = [
			imath.V3f( 0.5, -1.99997, 1.50005 ), imath.V3f( -0.5, -1.99997, 1.50005 ), imath.V3f( 0.5, -1.99995, 2.50003 ), imath.V3f( -0.5, -1.99995, 2.50003 ),
			imath.V3f( -0.6, -0.75, 0 ), imath.V3f( 0.6, -0.75, 0 ), imath.V3f( -0.5, 0.5, 0 ), imath.V3f( 0.5, 0.5, 0 ),
			imath.V3f( -0.5, 0.00001, 2.49999 ), imath.V3f( 0.5, 0.00001, 2.49999 ), imath.V3f( 0.6, -0.75, 1.25003 ), imath.V3f( -0.6, -0.75, 1.25003 )
		]
		self.assertEqual( arm_10["P"].data.getInterpretation(), IECore.GeometricData.Interpretation.Point )
		for i in range( 0, arm_10.variableSize( IECoreScene.PrimitiveVariable.Interpolation.Vertex ) ) :
			self.assertAlmostEqual( arm_10["P"].data[i].x, expected_10[i].x, 5 )
			self.assertAlmostEqual( arm_10["P"].data[i].y, expected_10[i].y, 5 )
			self.assertAlmostEqual( arm_10["P"].data[i].z, expected_10[i].z, 5 )

	@unittest.skipIf( ( IECore.TestUtil.inMacCI() or IECore.TestUtil.inWindowsCI() ), "Mac and Windows CI are too slow for reliable timing" )
	def testCancel ( self ) :

		strip = IECoreScene.MeshPrimitive.createPlane( imath.Box2f( imath.V2f( 0 ), imath.V2f( 100000, 1 ) ), imath.V2i( 100000, 1 ) )
		for i in range( 30 ):
			strip["var%i" % i] = strip["P"]

		fileName = os.path.join( self.temporaryDirectory(), "cancelTestTemp.usda" )
		root = IECoreScene.SceneInterface.create( fileName, IECore.IndexedIO.OpenMode.Write )
		child = root.createChild( "sphere" )
		child.writeObject( strip, 0 )

		del root, child

		readRoot = IECoreScene.SceneInterface.create( fileName, IECore.IndexedIO.OpenMode.Read )

		canceller = IECore.Canceller()
		cancelled = [False]

		def backgroundRun():
			try:
				readRoot.child( "sphere" ).readObject( 0.0, canceller )
			except IECore.Cancelled:
				cancelled[0] = True

		thread = threading.Thread(target=backgroundRun, args=())

		startTime = time.time()
		thread.start()

		time.sleep( 0.01 )
		canceller.cancel()
		thread.join()

		self.assertLess( time.time() - startTime, 0.03 )
		self.assertTrue( cancelled[0] )

	def testCustomAttributes( self ) :

		# Load a file with a variety of attributes, and check we only load the
		# ones we want.

		root = IECoreScene.SceneInterface.create( os.path.dirname( __file__ ) + "/data/customAttribute.usda", IECore.IndexedIO.OpenMode.Read )
		sphere = root.child( "sphere" )

		self.assertNotEqual( sphere.hash( sphere.HashType.AttributesHash, 0 ), sphere.hash( sphere.HashType.AttributesHash, 1 ) )

		def assertExpectedAttributes( sphere ) :
			# test expected attributes names
			self.assertEqual(
				set( sphere.attributeNames() ),
				{
					"user:notAConstantPrimVar", "user:notAConstantPrimVarDeprecated", "user:test",
					"studio:foo", "customNamespaced:testAnimated", "user:bongo", "render:test",
					"ai:disp_height", "ai:poly_mesh:subdiv_iterations"
				}
			)

			# test incompatible primvars hasAttribute/readAttribute
			for name in [
				"customNotNamespaced",
				"notNamespaced",
				"namespaced:test",
				"nonexistent",
				"radius",
				"test:noAuthoredValue",
			] :
				self.assertFalse( sphere.hasAttribute( name ) )
				self.assertIsNone( sphere.readAttribute( name, 0 ) )

		def assertAttributesValues( sphere ):
			# make sure no attributes are loaded as PrimitiveVariable, since this is a SpherePrimitive, it has no PrimitiveVariable
			# not even P which is normal.
			self.assertFalse( sphere.readObject( 0 ).keys() )
			self.assertEqual( sphere.readAttribute( "user:test", 0 ), IECore.StringData( "green" ) )
			self.assertEqual( sphere.readAttribute( "render:test", 0 ), IECore.StringData( "cyan" ) )
			self.assertEqual( sphere.readAttribute( "studio:foo", 0 ), IECore.StringData( "brown" ) )
			self.assertEqual( sphere.readAttribute( "user:bongo", 0 ), IECore.StringData( "cyan" ) )
			# Animation not yet supported
			self.assertEqual( sphere.readAttribute( "customNamespaced:testAnimated", 0 ), IECore.DoubleData( 0 ) )
			self.assertEqual( sphere.readAttribute( "user:notAConstantPrimVar", 0 ), IECore.StringData( "pink" ) )
			self.assertEqual( sphere.readAttribute( "user:notAConstantPrimVarDeprecated", 0 ), IECore.StringData( "pink" ) )
			self.assertEqual( sphere.readAttribute( "ai:disp_height", 0 ), IECore.FloatData( 0.5 ) )
			self.assertEqual( sphere.readAttribute( "ai:poly_mesh:subdiv_iterations", 0 ), IECore.IntData( 3 ) )

		assertExpectedAttributes( sphere )
		assertAttributesValues( sphere )

		a = root.child( "a" )
		self.assertEqual( a.attributeNames(), ["user:foo"] )
		for n in a.attributeNames():
			self.assertTrue( a.hasAttribute( n ) )
		self.assertFalse( a.hasAttribute( "primvars:displayColor" ) ) # Make sure unauthored primvars not loaded
		self.assertEqual( a.readAttribute( "user:foo", 0 ), IECore.StringData( "yellow" ) )

		b = a.child( "b" )
		self.assertEqual( set( b.attributeNames() ), { "render:notUserPrefixAttribute", "user:baz" } )
		for n in b.attributeNames():
			self.assertTrue( b.hasAttribute( n ) )
		# Make sure primvars and indices not loaded as attributes
		self.assertFalse( b.hasAttribute( "primvars:withIndices" ) )
		self.assertFalse( b.hasAttribute( "primvars:withIndices:indices" ) )
		self.assertFalse( b.hasAttribute( "render:bar" ) )
		self.assertFalse( b.hasAttribute( "render:barDeprecated" ) )
		self.assertFalse( b.hasAttribute( "user:foo" ) )
		self.assertTrue( b.hasAttribute( "user:baz" ) )
		self.assertEqual( b.readAttribute( "user:baz", 0 ), IECore.StringData( "white" ) )
		self.assertEqual( b.readAttribute( "render:notUserPrefixAttribute", 0 ), IECore.StringData( "orange" ) )

		# constant primvar non attribute
		bObj = b.readObject( 0 )
		self.assertTrue( bObj["bar"] )
		self.assertTrue( bObj["barDeprecated"] )
		# make sure no other PrimitiveVariables are creeping in
		# Having a primvar with indices here makes sure we don't read the indices themselves as a primvar or attribute
		self.assertEqual( bObj.keys(), ["bar", "barDeprecated", "withIndices"] )
		self.assertEqual( bObj["bar"].data, IECore.StringData( "black" ) )
		self.assertEqual( bObj["barDeprecated"].data, IECore.StringData( "black" ) )
		self.assertEqual( bObj["withIndices"], IECoreScene.PrimitiveVariable( IECoreScene.PrimitiveVariable.Interpolation.Vertex, IECore.FloatVectorData([ 1, 2, 3 ]), IECore.IntVectorData( [1] ) ) )

		# check primvars from USD API
		stage = pxr.Usd.Stage.Open(  os.path.dirname( __file__ ) + "/data/customAttribute.usda" )
		cPrim = stage.GetPrimAtPath( "/a/b/c" )
		primVarAPI = pxr.UsdGeom.PrimvarsAPI( cPrim )
		expectedValue = {
			"bar" : "black",
			"user:foo" : "yellow",
			"user:baz" : "white",
			"notUserPrefixAttribute" : "orange",
		}
		for primVarName in expectedValue.keys():
			primVar = primVarAPI.FindPrimvarWithInheritance( "primvars:{}".format( primVarName ) )
			self.assertTrue( primVar )
			self.assertEqual( primVar.Get( 0 ), expectedValue[primVarName] )
			self.assertEqual( bool( primVar.GetAttr().GetMetadata( "cortex_isConstantPrimitiveVariable" ) ), primVarName == "bar" )

		# Check that we can round-trip the supported attributes.

		fileName = os.path.join( self.temporaryDirectory(), "customAttribute.usda" )
		writerRoot = IECoreScene.SceneInterface.create( fileName, IECore.IndexedIO.OpenMode.Write )
		writerSphere = writerRoot.createChild( "sphere" )
		writerSphere.writeObject( IECoreScene.SpherePrimitive( 10 ), 0  )
		writerAb = writerRoot.createChild( "ab" )
		writerAb.writeObject( bObj, 0  )
		for attribute in sphere.attributeNames() :
			writerSphere.writeAttribute( attribute, sphere.readAttribute( attribute, 0 ), 0 )
		for attribute in b.attributeNames() :
			writerAb.writeAttribute( attribute, b.readAttribute( attribute, 0 ), 0 )
		del writerRoot, writerSphere, writerAb

		# Check that the USD file written looks as expected
		stage = pxr.Usd.Stage.Open( fileName )
		sphereUsd = pxr.UsdGeom.Imageable( stage.GetPrimAtPath( "/sphere" ) )
		self.assertEqual( sphereUsd.GetPrim().GetAttribute( "customNamespaced:testAnimated" ).Get( 0 ), 0 )
		self.assertEqual( sphereUsd.GetPrimvar( "test" ).Get( 0 ), "cyan" )
		self.assertEqual( sphereUsd.GetPrimvar( "user:bongo" ).Get( 0 ), "cyan" )
		self.assertEqual( sphereUsd.GetPrimvar( "user:notAConstantPrimVar" ).Get( 0 ), "pink" )
		self.assertEqual( sphereUsd.GetPrimvar( "user:test" ).Get( 0 ), "green" )
		self.assertEqual( sphereUsd.GetPrim().GetAttribute( "radius" ).Get( 0 ), 10 )
		self.assertEqual( sphereUsd.GetPrim().GetAttribute( "studio:foo" ).Get( 0 ), "brown" )

		abUsd = pxr.UsdGeom.Imageable( stage.GetPrimAtPath( "/ab" ) )
		self.assertEqual( abUsd.GetPrimvar( "bar" ).Get( 0 ), "black" )
		self.assertEqual( abUsd.GetPrimvar( "bar" ).GetAttr().GetMetadata( "cortex_isConstantPrimitiveVariable" ), True )
		self.assertEqual( abUsd.GetPrimvar( "notUserPrefixAttribute" ).Get( 0 ), "orange" )
		self.assertEqual( abUsd.GetPrimvar( "user:baz" ).Get( 0 ), "white" )
		self.assertEqual( abUsd.GetPrim().GetAttribute( "radius" ).Get( 0 ), 1 )

		# Check that things read OK
		root = IECoreScene.SceneInterface.create( fileName, IECore.IndexedIO.OpenMode.Read )
		assertExpectedAttributes( root.child( "sphere" ) )
		assertAttributesValues( sphere )

		readAb = root.child( "ab" )
		self.assertEqual( readAb.readObject( 0 ), bObj )
		self.assertEqual( readAb.readAttribute( "user:baz", 0 ), IECore.StringData( "white" ) )
		self.assertEqual( readAb.readAttribute( "render:notUserPrefixAttribute", 0 ), IECore.StringData( "orange" ) )

	def testAttributeBadPrefix( self ):
		# For Arnold attributes, we currently use a prefix of "ai:" in Cortex, but "arnold:" in USD.
		# Mixing these up can produce odd results.

		# Using a prefix of "ai:" in USD is completely broken, but shouldn't happen in the future.
		# The one place it could arise is when reading USD's written with an old Gaffer version.
		# To the best of our knowledge, USD has not yet been used heavily in Gaffer, so this
		# shouldn't be a big concern.  These old USDs will need to be re-exported
		root = IECoreScene.SceneInterface.create( os.path.dirname( __file__ ) + "/data/attributeBadPrefix.usda", IECore.IndexedIO.OpenMode.Read )

		# If we have one of these old bad attributes, it will show up in attributeNames,
		# but not in hasAttribute or readAttribute.  We rely on Gaffer's SceneReader
		# to note that the attribute value is null, and prune the attribute while printing
		# a warning.  If we wanted to do better, we would have to add support for checking
		# in two places to find the source of the attribute, or map the ai prefix to some
		# other special prefix for deprecated ai attributes.  It seems like the warning in
		# Gaffer should be fine though.
		self.assertEqual( set( root.child( "loc" ).attributeNames() ), set( ['ai:foo' ] ) )
		self.assertEqual( root.child( "loc" ).hasAttribute( "ai:foo" ), False )
		self.assertEqual( root.child( "loc" ).hasAttribute( "arnold:foo" ), False )
		self.assertEqual( root.child( "loc" ).readAttribute( "ai:foo", 0 ), None )
		self.assertEqual( root.child( "loc" ).readAttribute( "arnold:foo", 0 ), None )

		# Using a prefix of "arnold:" in Cortex may become the standard in the future.  It currently is
		# basically OK, but comes back as "ai:" instead of round-tripping
		fileName = os.path.join( self.temporaryDirectory(), "arnoldPrefix.usda" )

		writerRoot = IECoreScene.SceneInterface.create( fileName, IECore.IndexedIO.OpenMode.Write )
		loc = writerRoot.createChild( "loc" )
		loc.writeAttribute( "arnold:testAttribute", IECore.FloatData( 9 ), 0 )

		del writerRoot, loc

		root = IECoreScene.SceneInterface.create( fileName, IECore.IndexedIO.OpenMode.Read )

		self.assertEqual( set( root.child( "loc" ).attributeNames() ), set( ['ai:testAttribute' ] ) )
		self.assertEqual( root.child( "loc" ).readAttribute( 'ai:testAttribute', 0 ), IECore.FloatData( 9 ) )

	def testShaders( self ) :

		# Write shaders

		fileName = os.path.join( self.temporaryDirectory(), "shaders.usda" )

		# /todo : Note that if our output shader was not of type "surface", it would be
		# automatically labelled as a "surface" by the import from USD, so it would not technically
		# round trip correctly.  The difference between a "surface" and "shader" isn't really significant,
		# and is likely to go away in the future, so we're not currently worrying about this.
		surface = IECoreScene.Shader( "standardsurface", "ai:surface" )
		surface.parameters["a"] = IECore.FloatData( 42.0 )
		surface.parameters["b"] = IECore.IntData( 42 )
		surface.parameters["c"] = IECore.StringData( "42" )
		surface.parameters["d"] = IECore.Color3fData( imath.Color3f( 3 ) )
		surface.parameters["e"] = IECore.V3fVectorData( [ imath.V3f( 7 ) ] )
		surface.parameters["f"] = IECore.SplineffData( IECore.Splineff( IECore.CubicBasisf.bSpline(),
			( ( 0, 1 ), ( 10, 2 ), ( 20, 0 ), ( 21, 2 ) ) )
		)
		surface.parameters["g"] = IECore.SplinefColor3fData( IECore.SplinefColor3f( IECore.CubicBasisf.linear(),
			( ( 0, imath.Color3f(1) ), ( 10, imath.Color3f(2) ), ( 20, imath.Color3f(0) ) ) )
		)

		add1 = IECoreScene.Shader( "add", "ai:shader" )
		add1.parameters["b"] = IECore.FloatData( 3.0 )

		add2 = IECoreScene.Shader( "add", "osl:shader" )
		add2.parameters["b"] = IECore.FloatData( 7.0 )

		texture = IECoreScene.Shader( "texture", "ai:shader" )
		texture.parameters["filename"] = IECore.StringData( "sometexture.tx" )

		oneShaderNetwork = IECoreScene.ShaderNetwork()
		oneShaderNetwork.addShader( "foo", surface )
		oneShaderNetwork.setOutput( IECoreScene.ShaderNetwork.Parameter( "foo", "" ) )

		# A network with no output can be written out, but it will read back in as empty
		noOutputNetwork = IECoreScene.ShaderNetwork()
		noOutputNetwork.addShader( "foo", surface )

		# Test picking a specific output
		pickOutputNetwork = IECoreScene.ShaderNetwork()
		pickOutputNetwork.addShader( "foo", surface )
		pickOutputNetwork.setOutput( IECoreScene.ShaderNetwork.Parameter( "foo", "test" ) )

		# A more complicated example.  Try some different kinds of connections, and make sure that we only
		# output one shader when it's referenced multiple times
		complexNetwork = IECoreScene.ShaderNetwork()
		complexNetwork.addShader( "foo", surface )
		complexNetwork.addShader( "add1", add1 )
		complexNetwork.addShader( "add2", add2 )
		complexNetwork.addShader( "texture", texture )
		complexNetwork.addConnection( IECoreScene.ShaderNetwork.Connection(
			IECoreScene.ShaderNetwork.Parameter( "add1", "" ),
			IECoreScene.ShaderNetwork.Parameter( "foo", "a" )
		) )
		complexNetwork.addConnection( IECoreScene.ShaderNetwork.Connection(
			IECoreScene.ShaderNetwork.Parameter( "add2", "sum" ),
			IECoreScene.ShaderNetwork.Parameter( "foo", "new" )
		) )
		complexNetwork.addConnection( IECoreScene.ShaderNetwork.Connection(
			IECoreScene.ShaderNetwork.Parameter( "texture", "" ),
			IECoreScene.ShaderNetwork.Parameter( "add1", "a" )
		) )
		complexNetwork.addConnection( IECoreScene.ShaderNetwork.Connection(
			IECoreScene.ShaderNetwork.Parameter( "texture", "" ),
			IECoreScene.ShaderNetwork.Parameter( "add2", "a" )
		) )
		complexNetwork.setOutput( IECoreScene.ShaderNetwork.Parameter( "foo", "" ) )

		# Test component connections

		dest = IECoreScene.Shader( "dest", "ai:surface" )
		dest.parameters["a"] = IECore.Color3fData( imath.Color3f( 0.0 ) )
		dest.parameters["b"] = IECore.Color3fData( imath.Color3f( 0.0 ) )
		dest.parameters["c"] = IECore.FloatData( 0.0 )

		componentConnectionNetwork = IECoreScene.ShaderNetwork()
		componentConnectionNetwork.addShader( "source1", add1 )
		componentConnectionNetwork.addShader( "source2", add1 )
		componentConnectionNetwork.addShader( "source3", add1 )
		componentConnectionNetwork.addShader( "dest", dest )

		# Float to color connection
		componentConnectionNetwork.addConnection( IECoreScene.ShaderNetwork.Connection(
			IECoreScene.ShaderNetwork.Parameter( "source1", "out" ),
			IECoreScene.ShaderNetwork.Parameter( "dest", "a.r" )
		) )
		# Swizzled color connection
		componentConnectionNetwork.addConnection( IECoreScene.ShaderNetwork.Connection(
			IECoreScene.ShaderNetwork.Parameter( "source2", "out.r" ),
			IECoreScene.ShaderNetwork.Parameter( "dest", "b.g" )
		) )
		componentConnectionNetwork.addConnection( IECoreScene.ShaderNetwork.Connection(
			IECoreScene.ShaderNetwork.Parameter( "source2", "out.g" ),
			IECoreScene.ShaderNetwork.Parameter( "dest", "b.b" )
		) )
		componentConnectionNetwork.addConnection( IECoreScene.ShaderNetwork.Connection(
			IECoreScene.ShaderNetwork.Parameter( "source2", "out.b" ),
			IECoreScene.ShaderNetwork.Parameter( "dest", "b.r" )
		) )
		# Color to float connection
		componentConnectionNetwork.addConnection( IECoreScene.ShaderNetwork.Connection(
			IECoreScene.ShaderNetwork.Parameter( "source3", "out.r" ),
			IECoreScene.ShaderNetwork.Parameter( "dest", "c" )
		) )
		componentConnectionNetwork.setOutput( IECoreScene.ShaderNetwork.Parameter( "dest", "" ) )

		# If we manually create the shaders that are used as adapters for component connections,
		# they should not be automatically removed on import.  ( This is implemented using
		# a label for automatically created adapters, stored as blindData in Cortex that is
		# translated to metadata in USD )
		manualSwizzle = IECoreScene.Shader( "MaterialX/mx_swizzle_color_float", "osl:shader" )
		manualPack = IECoreScene.Shader( "MaterialX/mx_pack_color", "osl:shader" )

		manualComponentNetwork = IECoreScene.ShaderNetwork()
		manualComponentNetwork.addShader( "swizzle", manualSwizzle )
		manualComponentNetwork.addShader( "pack", manualPack )
		manualComponentNetwork.addShader( "dest", dest )
		manualComponentNetwork.addConnection( IECoreScene.ShaderNetwork.Connection(
			IECoreScene.ShaderNetwork.Parameter( "pack", "out" ),
			IECoreScene.ShaderNetwork.Parameter( "dest", "a" )
		) )
		manualComponentNetwork.addConnection( IECoreScene.ShaderNetwork.Connection(
			IECoreScene.ShaderNetwork.Parameter( "swizzle", "out" ),
			IECoreScene.ShaderNetwork.Parameter( "dest", "c" )
		) )
		manualComponentNetwork.setOutput( IECoreScene.ShaderNetwork.Parameter( "dest", "" ) )

		writerRoot = IECoreScene.SceneInterface.create( fileName, IECore.IndexedIO.OpenMode.Write )
		shaderLocation = writerRoot.createChild( "shaderLocation" )
		shaderLocation.writeAttribute( "ai:surface", oneShaderNetwork, 0 )
		shaderLocation.writeAttribute( "ai:disp_map", pickOutputNetwork, 0 )
		shaderLocation.writeAttribute( "testBad:surface", noOutputNetwork, 0 )
		shaderLocation.writeAttribute( "complex:surface", complexNetwork, 0 )
		shaderLocation.writeAttribute( "componentConnection:surface", componentConnectionNetwork, 0 )
		shaderLocation.writeAttribute( "manualComponent:surface", manualComponentNetwork, 0 )

		shaderLocation.writeAttribute( "volume", oneShaderNetwork, 0 ) # USD supports shaders without a prefix

		# A shader type that doesn't correspond to anything in USD won't be written out,
		# but make sure it doesn't crash anything
		shaderLocation.writeAttribute( "testBad:badShaderType", oneShaderNetwork, 0 )

		del writerRoot, shaderLocation

		# Read via USD API

		stage = pxr.Usd.Stage.Open( fileName )

		mat = pxr.UsdShade.MaterialBindingAPI.ComputeBoundMaterials( [ stage.GetPrimAtPath( "/shaderLocation" ) ] )[0][0]

		oneShaderSource = mat.GetOutput( "arnold:surface" ).GetConnectedSource()
		self.assertEqual( oneShaderSource[1], "DEFAULT_OUTPUT" )
		oneShaderUsd = pxr.UsdShade.Shader( oneShaderSource[0].GetPrim() )
		self.assertEqual( oneShaderUsd.GetShaderId(), "arnold:standardsurface" )
		self.assertEqual( oneShaderUsd.GetInput( "a" ).Get(), 42.0 )
		self.assertEqual( oneShaderUsd.GetInput( "b" ).Get(), 42 )
		self.assertEqual( oneShaderUsd.GetInput( "c" ).Get(), "42" )
		self.assertEqual( oneShaderUsd.GetInput( "d" ).Get(), pxr.Gf.Vec3f( 3 ) )
		self.assertEqual( oneShaderUsd.GetInput( "e" ).Get(), pxr.Vt.Vec3fArray( [ pxr.Gf.Vec3f( 7 ) ] ) )

		pickOutputSource = mat.GetOutput( "arnold:displacement" ).GetConnectedSource()
		self.assertEqual( pickOutputSource[1], "test" )
		pickOutputUsd = pxr.UsdShade.Shader( pickOutputSource[0].GetPrim() )
		self.assertEqual( pickOutputUsd.GetShaderId(), "arnold:standardsurface" )
		self.assertEqual( pickOutputUsd.GetInput( "c" ).Get(), "42" )

		self.assertEqual( mat.GetOutput( "testBad:surface" ).GetConnectedSource(), None )

		complexShaderSource = mat.GetOutput( "complex:surface" ).GetConnectedSource()
		self.assertEqual( complexShaderSource[1], "DEFAULT_OUTPUT" )
		complexShaderUsd = pxr.UsdShade.Shader( complexShaderSource[0].GetPrim() )
		self.assertEqual( complexShaderUsd.GetShaderId(), "arnold:standardsurface" )
		self.assertEqual( complexShaderUsd.GetInput( "c" ).Get(), "42" )
		self.assertEqual( complexShaderUsd.GetInput( "a" ).Get(), 42.0 )

		aSource = complexShaderUsd.GetInput( "a" ).GetConnectedSource()
		self.assertEqual( aSource[1], "DEFAULT_OUTPUT" )
		add1Usd = pxr.UsdShade.Shader( aSource[0].GetPrim() )
		self.assertEqual( add1Usd.GetShaderId(), "arnold:add" )
		self.assertEqual( add1Usd.GetInput( "b" ).Get(), 3.0 )

		newSource = complexShaderUsd.GetInput( "new" ).GetConnectedSource()
		self.assertEqual( newSource[1], "sum" )
		add2Usd = pxr.UsdShade.Shader( newSource[0].GetPrim() )
		self.assertEqual( add2Usd.GetShaderId(), "osl:add" )
		self.assertEqual( add2Usd.GetInput( "b" ).Get(), 7.0 )

		add1Source = add1Usd.GetInput( "a" ).GetConnectedSource()
		add2Source = add2Usd.GetInput( "a" ).GetConnectedSource()

		self.assertEqual( add1Source[0].GetPrim(), add2Source[0].GetPrim() )
		self.assertEqual( add1Source[1], "DEFAULT_OUTPUT" )
		textureUsd = pxr.UsdShade.Shader( add1Source[0].GetPrim() )
		self.assertEqual( textureUsd.GetShaderId(), "arnold:texture" )
		self.assertEqual( textureUsd.GetInput( "filename" ).Get(), "sometexture.tx" )


		# Read via SceneInterface, and check that we've round-tripped successfully.

		root = IECoreScene.SceneInterface.create( fileName, IECore.IndexedIO.OpenMode.Read )

		self.assertEqual( set( root.child( "shaderLocation" ).attributeNames() ), set( ['ai:disp_map', 'ai:surface', 'complex:surface', 'testBad:surface', 'volume', 'componentConnection:surface', 'manualComponent:surface' ] ) )

		self.assertEqual( root.child( "shaderLocation" ).readAttribute( "ai:surface", 0 ).outputShader().parameters, oneShaderNetwork.outputShader().parameters )
		self.assertEqual( root.child( "shaderLocation" ).readAttribute( "ai:surface", 0 ).outputShader(), oneShaderNetwork.outputShader() )
		self.assertEqual( root.child( "shaderLocation" ).readAttribute( "ai:surface", 0 ), oneShaderNetwork )
		self.assertTrue( root.child( "shaderLocation" ).hasAttribute( "testBad:surface" ) )

		self.assertEqual( root.child( "shaderLocation" ).readAttribute( "testBad:surface", 0 ), IECoreScene.ShaderNetwork() )
		self.assertEqual( root.child( "shaderLocation" ).readAttribute( "ai:disp_map", 0 ), pickOutputNetwork )
		self.assertEqual( root.child( "shaderLocation" ).hasAttribute( "ai:volume" ), False )
		self.assertEqual( root.child( "shaderLocation" ).readAttribute( "volume", 0 ), oneShaderNetwork )
		self.assertEqual( root.child( "shaderLocation" ).hasAttribute( "volume" ), True )
		self.assertEqual( root.child( "shaderLocation" ).hasAttribute( "surface" ), False )
		self.assertEqual( root.child( "shaderLocation" ).readAttribute( "surface", 0 ), None )
		self.assertEqual( root.child( "shaderLocation" ).hasAttribute( "displacement" ), False )
		self.assertEqual( root.child( "shaderLocation" ).readAttribute( "displacement", 0 ), None )

		# Reading a shader type that we didn't write
		self.assertFalse( root.child( "shaderLocation" ).hasAttribute( "ai:volume" ) )
		self.assertEqual( root.child( "shaderLocation" ).readAttribute( "ai:volume", 0 ), None )

		self.assertEqual( root.child( "shaderLocation" ).readAttribute( "complex:surface", 0 ), complexNetwork )
		self.assertEqual( root.child( "shaderLocation" ).readAttribute( "componentConnection:surface", 0 ), componentConnectionNetwork )
		self.assertEqual( root.child( "shaderLocation" ).readAttribute( "manualComponent:surface", 0 ), manualComponentNetwork )

	def testManyShaders( self ) :

		# Write shaders

		fileName = os.path.join( self.temporaryDirectory(), "manyShaders.usda" )

		surfaceA = IECoreScene.Shader( "standardsurface", "ai:surface" )
		surfaceA.parameters["a"] = IECore.FloatData( 42.0 )

		surfaceB = IECoreScene.Shader( "standardsurface", "ai:surface" )
		surfaceB.parameters["a"] = IECore.FloatData( 43.0 )

		texture = IECoreScene.Shader( "texture", "ai:shader" )

		networkA = IECoreScene.ShaderNetwork()
		networkA.addShader( "foo", surfaceA )
		networkA.setOutput( IECoreScene.ShaderNetwork.Parameter( "foo", "" ) )

		networkB = IECoreScene.ShaderNetwork()
		networkB.addShader( "foo", surfaceB )
		networkB.setOutput( IECoreScene.ShaderNetwork.Parameter( "foo", "" ) )

		networkDisp = IECoreScene.ShaderNetwork()
		networkDisp.addShader( "foo", texture )
		networkDisp.setOutput( IECoreScene.ShaderNetwork.Parameter( "foo", "" ) )

		writerRoot = IECoreScene.SceneInterface.create( fileName, IECore.IndexedIO.OpenMode.Write )
		topLevel = writerRoot.createChild( "topLevel" )

		for i in range( 20 ):
			shaderLocation = topLevel.createChild( "shaderLocation%i" % i )
			if i >= 10:
				shaderLocation.writeAttribute( "surface", networkB, 0 )
			else:
				shaderLocation.writeAttribute( "surface", networkA, 0 )

			if i == 9 or i == 18 or i == 19:
				shaderLocation.writeAttribute( "displacement", networkDisp, 0 )

			del shaderLocation

		del topLevel, writerRoot

		# Read via USD API

		stage = pxr.Usd.Stage.Open( fileName )

		materials = [ pxr.UsdShade.MaterialBindingAPI.ComputeBoundMaterials( [ stage.GetPrimAtPath( "/topLevel/shaderLocation%i" % i ) ] )[0][0] for i in range( 20 ) ]

		m1 = materials[0]
		m2 = materials[9]
		m3 = materials[10]
		m4 = materials[18]
		self.assertEqual(
			[ i.GetPrim() for i in materials ],
			[ i.GetPrim() for i in
				[ m1, m1, m1, m1, m1, m1, m1, m1, m1, m2, m3, m3, m3, m3, m3, m3, m3, m3, m4, m4 ]
			]
		)

		for m in [ m1, m2, m3, m4 ]:
			o = set( [i.GetName() for i in m.GetPrim().GetAuthoredAttributes() ] )
			if m == m1 or m == m3:
				self.assertEqual( o, set( ["outputs:surface"] ) )
			else:
				self.assertEqual( o, set( ["outputs:surface", "outputs:displacement"] ) )

		m1Source = m1.GetOutput( "surface" ).GetConnectedSource()
		self.assertEqual( pxr.UsdShade.Shader( m1Source[0].GetPrim() ).GetInput( "a" ).Get(), 42.0 )
		m2Source = m2.GetOutput( "surface" ).GetConnectedSource()
		self.assertEqual( pxr.UsdShade.Shader( m2Source[0].GetPrim() ).GetInput( "a" ).Get(), 42.0 )
		m3Source = m3.GetOutput( "surface" ).GetConnectedSource()
		self.assertEqual( pxr.UsdShade.Shader( m3Source[0].GetPrim() ).GetInput( "a" ).Get(), 43.0 )
		m4Source = m4.GetOutput( "surface" ).GetConnectedSource()
		self.assertEqual( pxr.UsdShade.Shader( m4Source[0].GetPrim() ).GetInput( "a" ).Get(), 43.0 )

		# Read via SceneInterface, and check that we've round-tripped successfully.

		root = IECoreScene.SceneInterface.create( fileName, IECore.IndexedIO.OpenMode.Read )
		self.assertEqual( root.childNames(), ["topLevel"] )
		topLevel = root.child( "topLevel" )
		self.assertEqual( set( topLevel.childNames() ), set( [ "shaderLocation%i"%i for i in range( 20 ) ] ) )

		for i in range( 20 ):
			a = set( topLevel.child( "shaderLocation%i" % i ).attributeNames() )
			if i == 9 or i == 18 or i == 19:
				self.assertEqual( a, set( ['surface', 'displacement'] ) )
			else:
				self.assertEqual( a, set( ['surface' ] ) )

			p = topLevel.child( "shaderLocation%i" % i ).readAttribute( "surface", 0 ).outputShader().parameters["a"]
			self.assertEqual( p, IECore.FloatData( 43.0 if i >= 10 else 42.0 ) )

	def testShaderNameConflict( self ):
		root = IECoreScene.SceneInterface.create( os.path.dirname( __file__ ) + "/data/shaderNameConflict.usda", IECore.IndexedIO.OpenMode.Read )

		self.assertEqual( set( root.child( "shaderLocation" ).attributeNames() ), set( ['ai:surface' ] ) )

		# The attribute "arnold:surface" has won out over the actual surface shader.  This behaviour is probably
		# unimportant, since it should never happen, but it feels worth having a test for
		self.assertEqual( root.child( "shaderLocation" ).readAttribute( "ai:surface", 0 ), IECore.FloatData( 7 ) )

	def testShadersAcrossDifferentScopes( self ):
		# This test case serves to test two different things:
		# A) Shaders with connections to shaders within scopes
		# B) Shaders with connections to shaders outside their scope
		# Case A is definitely valid.  It's unclear if Case B can actually occur, but we should probably do
		# something reasonable here anyway
		root = IECoreScene.SceneInterface.create( os.path.dirname( __file__ ) + "/data/shaderParentLoc.usda", IECore.IndexedIO.OpenMode.Read )

		self.assertEqual( set( root.child( "shaderLocation" ).attributeNames() ), set( ['surface' ] ) )
		shaderFoo = IECoreScene.Shader( "standardsurface", "ai:surface" )
		shaderFoo.parameters["a"] = IECore.FloatData( 42 )
		shaderBar = IECoreScene.Shader( "image", "ai:shader" )
		self.assertEqual( root.child( "shaderLocation" ).readAttribute( "surface", 0 ).getShader( "foo" ), shaderFoo )
		self.assertEqual( root.child( "shaderLocation" ).readAttribute( "surface", 0 ).getShader( "../scopeB/bar" ), shaderBar )
		self.assertEqual( root.child( "shaderLocation" ).readAttribute( "surface", 0 ).inputConnections( "foo" ),
			[ IECoreScene.ShaderNetwork.Connection(
					IECoreScene.ShaderNetwork.Parameter( "../scopeB/bar", "" ),
					IECoreScene.ShaderNetwork.Parameter( "foo", "b" )
			) ]
		)

		rewriteFileName = os.path.join( self.temporaryDirectory(), "shaders.usda" )
		writerRoot = IECoreScene.SceneInterface.create( rewriteFileName, IECore.IndexedIO.OpenMode.Write )
		writeLocation = writerRoot.createChild( "shaderLocation" )
		writeLocation.writeAttribute( "surface", root.child( "shaderLocation" ).readAttribute( "surface", 0 ), 0 )

		del writerRoot, writeLocation

		rereadRoot = IECoreScene.SceneInterface.create( rewriteFileName, IECore.IndexedIO.OpenMode.Read )
		self.assertEqual( rereadRoot.child( "shaderLocation" ).readAttribute( "surface", 0 ).getShader( "foo" ), shaderFoo )
		self.assertEqual( rereadRoot.child( "shaderLocation" ).readAttribute( "surface", 0 ).getShader( "___scopeB_bar" ), shaderBar )
		self.assertEqual( rereadRoot.child( "shaderLocation" ).readAttribute( "surface", 0 ).inputConnections( "foo" ),
			[ IECoreScene.ShaderNetwork.Connection(
					IECoreScene.ShaderNetwork.Parameter( "___scopeB_bar", "" ),
					IECoreScene.ShaderNetwork.Parameter( "foo", "b" )
			) ]
		)

	def testHoudiniVaryingLengthArrayPrimVar( self ) :

		root = IECoreScene.SceneInterface.create(
			os.path.join( os.path.dirname( __file__ ), "data", "houdiniVaryingLengthArrayPrimVar.usda" ),
			IECore.IndexedIO.OpenMode.Read
		)

		points = root.child( "plane" )
		self.assertEqual( points.attributeNames(), [] )
		self.assertFalse( points.hasAttribute( "varyingLengthArray" ) )

		primitive = points.readObject( 1.0 )
		self.assertEqual(
			set( primitive.keys() ),
			{ "P", "varyingLengthArray", "varyingLengthArray:lengths" }
		)
		self.assertEqual(
			primitive["varyingLengthArray"],
			IECoreScene.PrimitiveVariable(
				IECoreScene.PrimitiveVariable.Interpolation.Constant,
				IECore.FloatVectorData( [ 1, 1, 1, 2, 3, 3, 3, 3, 4 ] )
			)
		)
		self.assertEqual(
			primitive["varyingLengthArray:lengths"],
			IECoreScene.PrimitiveVariable(
				IECoreScene.PrimitiveVariable.Interpolation.Vertex,
				IECore.IntVectorData( [ 3, 1, 4, 1 ] )
			)
		)

	def testAssetAttributes( self ) :

		root = IECoreScene.SceneInterface.create(
			os.path.join( os.path.dirname( __file__ ), "data", "assetPathAttribute.usda" ),
			IECore.IndexedIO.OpenMode.Read
		)
		xform = root.child( "xform" )

		self.assertEqual( xform.attributeNames(), [ "render:testAsset" ] )
		self.assertEqual(
			os.path.normcase( os.path.normpath( xform.readAttribute( "render:testAsset", 0 ).value ) ),
			os.path.normcase( os.path.join( os.path.dirname( __file__ ), "data", "cube.usda" ) )
		)

	def testExposedShaderInput( self ) :

		root = IECoreScene.SceneInterface.create(
			os.path.join( os.path.dirname( __file__ ), "data", "exposedShaderInput.usda" ),
			IECore.IndexedIO.OpenMode.Read
		)
		sphere = root.child( "model" ).child( "sphere" )

		self.assertEqual( sphere.attributeNames(), [ "surface" ] )
		network = sphere.readAttribute( "surface", 0 )

		self.assertEqual( network.size(), 1 )
		self.assertEqual( network.getOutput(), "surface" )
		self.assertEqual( network.getShader( "surface" ).parameters["diffuse_roughness"].value, 0.75 )

<<<<<<< HEAD
	@unittest.skipIf( pxr.Usd.GetVersion() < ( 0, 21, 11 ), "UsdLuxLightAPI not available" )
	def testLightsSet( self ) :

		scene = IECoreScene.SceneInterface.create(
			os.path.join( os.path.dirname( __file__ ), "data", "sphereLight.usda" ),
			IECore.IndexedIO.OpenMode.Read
		)

		self.assertIn( "__lights", scene.setNames() )
		self.assertEqual( scene.readSet( "__lights" ), IECore.PathMatcher( [ "/SpotLight23" ] ) )

	@unittest.skipIf( pxr.Usd.GetVersion() < ( 0, 21, 11 ), "UsdLuxLightAPI not available" )
	def testLightAttribute( self ) :

		scene = IECoreScene.SceneInterface.create(
			os.path.join( os.path.dirname( __file__ ), "data", "sphereLight.usda" ),
			IECore.IndexedIO.OpenMode.Read
		)
		light = scene.child( "SpotLight23" )
		self.assertIn( "light", light.attributeNames() )
		self.assertTrue( light.hasAttribute( "light" ) )

		shader = light.readAttribute( "light", 0 )
		self.assertIsInstance( shader, IECoreScene.ShaderNetwork )
		self.assertEqual( shader.size(), 1 )
		self.assertEqual( shader.getOutput(), "SpotLight23" )

		self.assertEqual(
			shader.getShader( "SpotLight23" ).parameters,
			IECore.CompoundData( {
				"color" : imath.Color3f( 1, 1, 1 ),
				"colorTemperature" : 6500.0,
				"enableColorTemperature" : False,
				"exposure" : 0.0,
				"intensity" : 30000.0,
				"radius" : 0.0,
				"shaping:cone:angle" : 66.0,
				"shaping:cone:softness" : 1.0
			} )
		)

=======
	def testReadDoubleSidedAttribute( self ) :

		root = IECoreScene.SceneInterface.create(
			os.path.join( os.path.dirname( __file__ ), "data", "doubleSidedAttribute.usda" ),
			IECore.IndexedIO.OpenMode.Read
		)

		for name, doubleSided in {
			"sphere" : None,
			"singleSidedSphere" : False,
			"doubleSidedSphere" : True
		}.items() :
			object = root.child( name )
			if doubleSided is None :
				self.assertFalse( object.hasAttribute( "doubleSided" ) )
				self.assertNotIn( "doubleSided", object.attributeNames() )
			else :
				self.assertTrue( object.hasAttribute( "doubleSided" ) )
				self.assertIn( "doubleSided", object.attributeNames() )
				self.assertEqual( object.readAttribute( "doubleSided", 1 ), IECore.BoolData( doubleSided ) )

	def testWriteDoubleSidedAttribute( self ) :

		# Write via SceneInterface

		fileName = os.path.join( self.temporaryDirectory(), "doubleSidedAttribute.usda" )
		root = IECoreScene.SceneInterface.create( fileName, IECore.IndexedIO.OpenMode.Write )

		toWrite = (
			( "singleSidedSphere", "before", False ),
			( "doubleSidedSphere", "before", True ),
			( "doubleSidedSphereWrittenAfter", "after", True ),
			( "doubleSidedNoObject", "never", True ),
			( "sphere", "before", None ),
		)

		for name, writeObject, doubleSided in toWrite :

			child = root.createChild( name )
			if writeObject == "before" :
				child.writeObject( IECoreScene.SpherePrimitive(), 1 )

			if doubleSided is not None :

				with IECore.CapturingMessageHandler() as mh :
					child.writeAttribute( "doubleSided", IECore.BoolData( doubleSided ), 1 )

				if writeObject != "before" :
					self.assertEqual( len( mh.messages ), 1 )
					self.assertEqual(
						mh.messages[0].message,
						'Unable to write attribute "doubleSided" to "/{}", because it is not a Gprim'.format(
							name
						)
					)

			if writeObject == "after" :
				child.writeObject( IECoreScene.SpherePrimitive(), 1 )

		del root, child

		# Verify via USD API

		stage = pxr.Usd.Stage.Open( fileName )

		for name, writeObject, doubleSided in toWrite :

			if writeObject != "before" :
				doubleSided = None

			if doubleSided is None :
				self.assertFalse(
					pxr.UsdGeom.Gprim( stage.GetPrimAtPath( "/" + name ) ).GetDoubleSidedAttr().HasAuthoredValue(),
				)
			else :
				self.assertEqual(
					pxr.UsdGeom.Gprim( stage.GetPrimAtPath( "/" + name ) ).GetDoubleSidedAttr().Get( 1 ),
					doubleSided
				)

>>>>>>> e3ee519d
if __name__ == "__main__":
	unittest.main()<|MERGE_RESOLUTION|>--- conflicted
+++ resolved
@@ -2974,7 +2974,6 @@
 		self.assertEqual( network.getOutput(), "surface" )
 		self.assertEqual( network.getShader( "surface" ).parameters["diffuse_roughness"].value, 0.75 )
 
-<<<<<<< HEAD
 	@unittest.skipIf( pxr.Usd.GetVersion() < ( 0, 21, 11 ), "UsdLuxLightAPI not available" )
 	def testLightsSet( self ) :
 
@@ -3016,7 +3015,6 @@
 			} )
 		)
 
-=======
 	def testReadDoubleSidedAttribute( self ) :
 
 		root = IECoreScene.SceneInterface.create(
@@ -3097,6 +3095,5 @@
 					doubleSided
 				)
 
->>>>>>> e3ee519d
 if __name__ == "__main__":
 	unittest.main()